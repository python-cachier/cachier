"""A pickle-based caching core for cachier."""

# This file is part of Cachier.
# https://github.com/python-cachier/cachier

# Licensed under the MIT license:
# http://www.opensource.org/licenses/MIT-license
# Copyright (c) 2016, Shay Palachy <shaypal5@gmail.com>
import os
import pickle  # for local caching
from contextlib import suppress
from datetime import datetime
import threading

import portalocker  # to lock on pickle cache IO
from watchdog.observers import Observer
from watchdog.events import PatternMatchingEventHandler

# Alternative:  https://github.com/WoLpH/portalocker

from .base import _BaseCore


class _PickleCore(_BaseCore):
    """The pickle core class for cachier.

    Parameters
    ----------
    pickle_reload : bool, optional
        See core.cachier() documentation.
    cache_dir : str, optional.
        See core.cachier() documentation.

    """

    class CacheChangeHandler(PatternMatchingEventHandler):
        """Handles cache-file modification events."""

        def __init__(self, filename, core, key):
            PatternMatchingEventHandler.__init__(
                self,
                patterns=["*" + filename],
                ignore_patterns=None,
                ignore_directories=True,
                case_sensitive=False,
            )
            self.core = core
            self.key = key
            self.observer = None
            self.value = None

        def inject_observer(self, observer):
            """Inject the observer running this handler."""
            self.observer = observer

        def _check_calculation(self):
            # print('checking calc')
            entry = self.core.get_entry_by_key(self.key, True)[1]
            # print(self.key)
            # print(entry)
            try:
                if not entry["being_calculated"]:
                    # print('stopping observer!')
                    self.value = entry["value"]
                    self.observer.stop()
                # else:
                # print('NOT stopping observer... :(')
            except TypeError:
                self.value = None
                self.observer.stop()

        def on_created(self, event):  # skipcq: PYL-W0613
            """A Watchdog Event Handler method."""
            self._check_calculation()  # pragma: no cover

        def on_modified(self, event):  # skipcq: PYL-W0613
            """A Watchdog Event Handler method."""
            self._check_calculation()

    def __init__(
        self,
        hash_func,
        pickle_reload,
        cache_dir,
        separate_files,
        wait_for_calc_timeout,
        default_params,
    ):
        super().__init__(hash_func, default_params)
        self.cache = None
        if pickle_reload is not None:
            self.reload = pickle_reload
        else:
            self.reload = self.default_params["pickle_reload"]
        if cache_dir is not None:
            self.cache_dir = os.path.expanduser(cache_dir)
        else:
            self.cache_dir = os.path.expanduser(
                self.default_params["cache_dir"]
            )  # noqa: E501
        if separate_files is not None:
            self.separate_files = separate_files
        else:
            self.separate_files = self.default_params["separate_files"]
        self.wait_for_calc_timeout = wait_for_calc_timeout
        self.cache_fname = None
        self.cache_fpath = None
        self.lock = threading.RLock()

    def _cache_fname(self):
        if self.cache_fname is None:
            self.cache_fname = (
                f".{self.func.__module__}.{self.func.__qualname__}"
            )
            self.cache_fname = self.cache_fname.replace("<", "_").replace(
                ">", "_"
            )
        return self.cache_fname

    def _cache_fpath(self):
        if self.cache_fpath is None:
            if not os.path.exists(self.cache_dir):
                os.makedirs(self.cache_dir)
            self.cache_fpath = os.path.abspath(
                os.path.join(
                    os.path.realpath(self.cache_dir),
                    self._cache_fname(),
                )
            )
        return self.cache_fpath

    def _reload_cache(self):
        with self.lock:
            fpath = self._cache_fpath()
            try:
                with portalocker.Lock(fpath, mode="rb") as cache_file:
                    try:
                        self.cache = pickle.load(cache_file)  # noqa: S301
                    except EOFError:
                        self.cache = {}
            except FileNotFoundError:
                self.cache = {}

    def _get_cache(self):
        with self.lock:
            if not self.cache:
                self._reload_cache()
            return self.cache

    def _get_cache_by_key(self, key=None, hash=None):
        fpath = self._cache_fpath()
        fpath += f"_{key}" if hash is None else f"_{hash}"
        try:
            with portalocker.Lock(fpath, mode="rb") as cache_file:
<<<<<<< HEAD
                try:
                    res = pickle.load(cache_file)  # noqa: S301
                except EOFError:  # pragma: no cover
                    res = None
        except FileNotFoundError:
            res = None
        return res
=======
                return pickle.load(cache_file)
        except (FileNotFoundError, EOFError):
            return None
>>>>>>> 12e857ac

    def _clear_all_cache_files(self):
        fpath = self._cache_fpath()
        path, name = os.path.split(fpath)
        for subpath in os.listdir(path):
            if subpath.startswith(f"{name}_"):
                os.remove(os.path.join(path, subpath))

    def _clear_being_calculated_all_cache_files(self):
        fpath = self._cache_fpath()
        path, name = os.path.split(fpath)
        for subpath in os.listdir(path):
            if subpath.startswith(name):
                entry = self._get_cache_by_key(hash=subpath.split("_")[-1])
                if entry is not None:
                    entry["being_calculated"] = False
                    self._save_cache(entry, hash=subpath.split("_")[-1])

    def _save_cache(self, cache, key=None, hash=None):
        with self.lock:
            self.cache = cache
            fpath = self._cache_fpath()
            if key is not None:
                fpath += f"_{key}"
            elif hash is not None:
                fpath += f"_{hash}"
            with portalocker.Lock(fpath, mode="wb") as cache_file:
                pickle.dump(cache, cache_file, protocol=4)
            if key is None:
                self._reload_cache()

    def get_entry_by_key(self, key, reload=False):  # pylint: disable=W0221
        with self.lock:
            if self.separate_files:
                return key, self._get_cache_by_key(key)
            if self.reload or reload:
                self._reload_cache()
            return key, self._get_cache().get(key, None)

    def set_entry(self, key, func_res):
        key_data = {
            "value": func_res,
            "time": datetime.now(),
            "stale": False,
            "being_calculated": False,
        }
        if self.separate_files:
            self._save_cache(key_data, key)
        else:
            with self.lock:
                cache = self._get_cache()
                cache[key] = key_data
                self._save_cache(cache)

    def mark_entry_being_calculated_separate_files(self, key):
        self._save_cache(
            {
                "value": None,
                "time": datetime.now(),
                "stale": False,
                "being_calculated": True,
            },
            key=key,
        )

    def mark_entry_not_calculated_separate_files(self, key):
        _, entry = self.get_entry_by_key(key)
        entry["being_calculated"] = False
        self._save_cache(entry, key=key)

    def mark_entry_being_calculated(self, key):
        if self.separate_files:
            self.mark_entry_being_calculated_separate_files(key)
        else:
            with self.lock:
                cache = self._get_cache()
                try:
                    cache[key]["being_calculated"] = True
                except KeyError:
                    cache[key] = {
                        "value": None,
                        "time": datetime.now(),
                        "stale": False,
                        "being_calculated": True,
                    }
                self._save_cache(cache)

    def mark_entry_not_calculated(self, key):
        if self.separate_files:
            self.mark_entry_not_calculated_separate_files(key)
        with self.lock:
            cache = self._get_cache()
            # that's ok, we don't need an entry in that case
            with suppress(KeyError):
                cache[key]["being_calculated"] = False
                self._save_cache(cache)

    def wait_on_entry_calc(self, key):
        if self.separate_files:
            entry = self._get_cache_by_key(key)
            filename = f"{self._cache_fname()}_{key}"
        else:
            with self.lock:
                self._reload_cache()
                entry = self._get_cache()[key]
            filename = self._cache_fname()
        if not entry["being_calculated"]:
            return entry["value"]
        event_handler = _PickleCore.CacheChangeHandler(
            filename=filename, core=self, key=key
        )
        observer = Observer()
        event_handler.inject_observer(observer)
        observer.schedule(event_handler, path=self.cache_dir, recursive=True)
        observer.start()
        time_spent = 0
        while observer.is_alive():
            observer.join(timeout=1.0)
            time_spent += 1
            self.check_calc_timeout(time_spent)
        return event_handler.value

    def clear_cache(self):
        if self.separate_files:
            self._clear_all_cache_files()
        else:
            self._save_cache({})

    def clear_being_calculated(self):
        if self.separate_files:
            self._clear_being_calculated_all_cache_files()
        else:
            with self.lock:
                cache = self._get_cache()
                for key in cache:
                    cache[key]["being_calculated"] = False
                self._save_cache(cache)<|MERGE_RESOLUTION|>--- conflicted
+++ resolved
@@ -152,19 +152,9 @@
         fpath += f"_{key}" if hash is None else f"_{hash}"
         try:
             with portalocker.Lock(fpath, mode="rb") as cache_file:
-<<<<<<< HEAD
-                try:
-                    res = pickle.load(cache_file)  # noqa: S301
-                except EOFError:  # pragma: no cover
-                    res = None
-        except FileNotFoundError:
-            res = None
-        return res
-=======
                 return pickle.load(cache_file)
         except (FileNotFoundError, EOFError):
             return None
->>>>>>> 12e857ac
 
     def _clear_all_cache_files(self):
         fpath = self._cache_fpath()
