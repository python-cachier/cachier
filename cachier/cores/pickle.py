--- conflicted
+++ resolved
@@ -86,41 +86,18 @@
         self.separate_files = _update_with_defaults(
             separate_files, "separate_files"
         )
-<<<<<<< HEAD
 
     @property
-    def cache_fname(self):
+    def cache_fname(self) -> str:
         fname = f".{self.func.__module__}.{self.func.__qualname__}"
         return fname.replace("<", "_").replace(">", "_")
 
     @property
-    def cache_fpath(self):
+    def cache_fpath(self) -> str:
         os.makedirs(self.cache_dir, exist_ok=True)
         return os.path.abspath(
             os.path.join(os.path.realpath(self.cache_dir), self.cache_fname)
         )
-=======
-        self._cache_fname = None
-        self._cache_fpath = None
-
-    @property
-    def cache_fname(self) -> str:
-        if self._cache_fname is None:
-            fname = f".{self.func.__module__}.{self.func.__qualname__}"
-            self._cache_fname = fname.replace("<", "_").replace(">", "_")
-        return self._cache_fname
-
-    @property
-    def cache_fpath(self) -> str:
-        if self._cache_fpath is None:
-            os.makedirs(self.cache_dir, exist_ok=True)
-            self._cache_fpath = os.path.abspath(
-                os.path.join(
-                    os.path.realpath(self.cache_dir), self.cache_fname
-                )
-            )
-        return self._cache_fpath
->>>>>>> 8126bdce
 
     def _reload_cache(self):
         with self.lock:
@@ -128,16 +105,8 @@
                 with portalocker.Lock(
                     self.cache_fpath, mode="rb"
                 ) as cache_file:
-<<<<<<< HEAD
                     self.cache = pickle.load(cache_file)  # noqa: S301
             except (FileNotFoundError, EOFError):
-=======
-                    try:
-                        self.cache = pickle.load(cache_file)  # noqa: S301
-                    except EOFError:
-                        self.cache = {}
-            except FileNotFoundError:
->>>>>>> 8126bdce
                 self.cache = {}
 
     def _get_cache(self):
