"""Persistent, stale-free memoization decorators for Python."""

# This file is part of Cachier.
# https://github.com/python-cachier/cachier

# Licensed under the MIT license:
# http://www.opensource.org/licenses/MIT-license
# Copyright (c) 2016, Shay Palachy <shaypal5@gmail.com>

# python 2 compatibility
from __future__ import absolute_import, division, print_function

import datetime
import functools
import hashlib
import os
import pickle
from collections import OrderedDict
from concurrent.futures import ThreadPoolExecutor
from functools import wraps
from typing import TYPE_CHECKING, Callable, Literal, Optional, TypedDict, Union
from warnings import warn

from .base_core import RecalculationNeeded, _BaseCore
from .memory_core import _MemoryCore
from .mongo_core import _MongoCore
from .pickle_core import _PickleCore

if TYPE_CHECKING:
    import pymongo.collection


MAX_WORKERS_ENVAR_NAME = 'CACHIER_MAX_WORKERS'
DEFAULT_MAX_WORKERS = 8


def _max_workers():
    try:
        return int(os.environ[MAX_WORKERS_ENVAR_NAME])
    except KeyError:
        os.environ[MAX_WORKERS_ENVAR_NAME] = str(DEFAULT_MAX_WORKERS)
        return DEFAULT_MAX_WORKERS


def _set_max_workers(max_workers):
    os.environ[MAX_WORKERS_ENVAR_NAME] = str(max_workers)
    _get_executor(True)


def _get_executor(reset=False):
    if reset:
        _get_executor.executor = ThreadPoolExecutor(_max_workers())
    try:
        return _get_executor.executor
    except AttributeError:
        _get_executor.executor = ThreadPoolExecutor(_max_workers())
        return _get_executor.executor


def _function_thread(core, key, func, args, kwds):
    try:
        func_res = func(*args, **kwds)
        core.set_entry(key, func_res)
    except BaseException as exc:  # pylint: disable=W0703
        print(
            'Function call failed with the following exception:\n{}'.format(
                exc
            )
        )


def _calc_entry(core, key, func, args, kwds):
    try:
        core.mark_entry_being_calculated(key)
        # _get_executor().submit(core.mark_entry_being_calculated, key)
        func_res = func(*args, **kwds)
        core.set_entry(key, func_res)
        # _get_executor().submit(core.set_entry, key, func_res)
        return func_res
    finally:
        core.mark_entry_not_calculated(key)


def _default_hash_func(args, kwds):
    # pylint: disable-next=protected-access
    key = functools._make_key(args, kwds, typed=True)
    hash = hashlib.sha256()
    for item in key:
        hash.update(pickle.dumps(item))
    return hash.hexdigest()


def _convert_args_kwargs(func, _is_method: bool, args: tuple, kwds: dict) -> dict:
    """Convert mix of positional and keyword arguments to aggregated kwargs."""
    args_as_kw = dict(
        zip(func.__code__.co_varnames[1:], args[1:])
        if _is_method else
        zip(func.__code__.co_varnames, args)
    )
    # merge args expanded as kwargs and the original kwds
    return dict(**args_as_kw, **kwds)


class MissingMongetter(ValueError):
    """Thrown when the mongetter keyword argument is missing."""


HashFunc = Callable[..., str]
Mongetter = Callable[[], "pymongo.collection.Collection"]
Backend = Literal["pickle", "mongo", "memory"]


class Params(TypedDict):
    caching_enabled: bool
    hash_func: HashFunc
    backend: Backend
    mongetter: Optional[Mongetter]
    stale_after: datetime.timedelta
    next_time: bool
    cache_dir: Union[str, os.PathLike]
    pickle_reload: bool
    separate_files: bool
    wait_for_calc_timeout: int
    allow_none: bool


_default_params: Params = {
    'caching_enabled': True,
    'hash_func': _default_hash_func,
    'backend': 'pickle',
    'mongetter': None,
    'stale_after': datetime.timedelta.max,
    'next_time': False,
    'cache_dir': '~/.cachier/',
    'pickle_reload': True,
    'separate_files': False,
    'wait_for_calc_timeout': 0,
    'allow_none': False,
}


def cachier(
    hash_func: Optional[HashFunc] = None,
    hash_params: Optional[HashFunc] = None,
    backend: Optional[Backend] = None,
    mongetter: Optional[Mongetter] = None,
    stale_after: Optional[datetime.timedelta] = None,
    next_time: Optional[bool] = None,
    cache_dir: Optional[Union[str, os.PathLike]] = None,
    pickle_reload: Optional[bool] = None,
    separate_files: Optional[bool] = None,
    wait_for_calc_timeout: Optional[int] = None,
    allow_none: Optional[bool] = None,
):
    """A persistent, stale-free memoization decorator.

    The positional and keyword arguments to the wrapped function must be
    hashable (i.e. Python's immutable built-in objects, not mutable
    containers). Also, notice that since objects which are instances of
    user-defined classes are hashable but all compare unequal (their hash
    value is their id), equal objects across different sessions will not yield
    identical keys.

    Arguments
    ---------
    hash_func : callable, optional
        A callable that gets the args and kwargs from the decorated function
        and returns a hash key for them. This parameter can be used to enable
        the use of cachier with functions that get arguments that are not
        automatically hashable by Python.
    backend : str, optional
        The name of the backend to use. Valid options currently include
        'pickle', 'mongo' and 'memory'. If not provided, defaults to
        'pickle' unless the 'mongetter' argument is passed, in which
        case the mongo backend is automatically selected.
    mongetter : callable, optional
        A callable that takes no arguments and returns a pymongo.Collection
        object with writing permissions. If unset a local pickle cache is used
        instead.
    stale_after : datetime.timedelta, optional
        The time delta afterwhich a cached result is considered stale. Calls
        made after the result goes stale will trigger a recalculation of the
        result, but whether a stale or fresh result will be returned is
        determined by the optional next_time argument.
    next_time : bool, optional
        If set to True, a stale result will be returned when finding one, not
        waiting for the calculation of the fresh result to return. Defaults to
        False.
    cache_dir : str, optional
        A fully qualified path to a file directory to be used for cache files.
        The running process must have running permissions to this folder. If
        not provided, a default directory at `~/.cachier/` is used.
    pickle_reload : bool, optional
        If set to True, in-memory cache will be reloaded on each cache read,
        enabling different threads to share cache. Should be set to False for
        faster reads in single-thread programs. Defaults to True.
    separate_files: bool, default False, for Pickle cores only
        Instead of a single cache file per-function, each function's cache is
        split between several files, one for each argument set. This can help
        if you per-function cache files become too large.
    wait_for_calc_timeout: int, optional, for MongoDB only
        The maximum time to wait for an ongoing calculation. When a
        process started to calculate the value setting being_calculated to
        True, any process trying to read the same entry will wait a maximum of
        seconds specified in this parameter. 0 means wait forever.
        Once the timeout expires the calculation will be triggered.
    allow_none: bool, optional
        Allows storing None values in the cache. If False, functions returning
        None will not be cached and are recalculated every call.
    """
    # Check for deprecated parameters
    if hash_params is not None:
        message = 'hash_params will be removed in a future release, ' \
                  'please use hash_func instead'
        warn(message, DeprecationWarning, stacklevel=2)
        hash_func = hash_params
    # Override the backend parameter if a mongetter is provided.
    if mongetter is None:
        mongetter = _default_params['mongetter']
    if callable(mongetter):
        backend = 'mongo'
    if backend is None:
        backend = _default_params['backend']
    core: _BaseCore
    if backend == 'pickle':
        core = _PickleCore(  # pylint: disable=R0204
            hash_func=hash_func,
            pickle_reload=pickle_reload,
            cache_dir=cache_dir,
            separate_files=separate_files,
            wait_for_calc_timeout=wait_for_calc_timeout,
            default_params=_default_params,
        )
    elif backend == 'mongo':
        if mongetter is None:
            raise MissingMongetter(
                'must specify ``mongetter`` when using the mongo core')
        core = _MongoCore(
            mongetter=mongetter,
            hash_func=hash_func,
            wait_for_calc_timeout=wait_for_calc_timeout,
            default_params=_default_params,
        )
    elif backend == 'memory':
        core = _MemoryCore(
            hash_func=hash_func,
            default_params=_default_params,
        )
    else:
        raise ValueError('specified an invalid core: {}'.format(backend))

    def _cachier_decorator(func):
        core.set_func(func)

        @wraps(func)
        def func_wrapper(*args, **kwds):  # pylint: disable=C0111,R0911
            nonlocal allow_none
            _allow_none = (
                allow_none
                if allow_none is not None else
                _default_params['allow_none']
            )
            # print('Inside general wrapper for {}.'.format(func.__name__))
            ignore_cache = kwds.pop('ignore_cache', False)
            overwrite_cache = kwds.pop('overwrite_cache', False)
            verbose_cache = kwds.pop('verbose_cache', False)
            # merge args expanded as kwargs and the original kwds
            kwargs = _convert_args_kwargs(func, _is_method=core.func_is_method, args=args, kwds=kwds)

            _print = lambda x: None  # skipcq: FLK-E731  # noqa: E731
            if verbose_cache:
                _print = print
            if ignore_cache or not _default_params['caching_enabled']:
<<<<<<< HEAD
                return func(*args, **kwds)
            kwds_ordered = OrderedDict(sorted(kwds.items()))
            if core.func_is_method:
                key, entry = core.get_entry(args[1:], kwds_ordered)
            else:
                key, entry = core.get_entry(args, kwds_ordered)
=======
                return func(**kwargs)
            key, entry = core.get_entry(tuple(), kwargs)
>>>>>>> 3dbc43fa
            if overwrite_cache:
                return _calc_entry(core, key, func, args, kwds)
            if entry is not None:  # pylint: disable=R0101
                _print('Entry found.')
                if (_allow_none or entry.get('value', None) is not None):
                    _print('Cached result found.')
                    local_stale_after = stale_after or _default_params['stale_after']  # noqa: E501
                    local_next_time = next_time or _default_params['next_time']  # noqa: E501
                    now = datetime.datetime.now()
                    if now - entry['time'] > local_stale_after:
                        _print('But it is stale... :(')
                        if entry['being_calculated']:
                            if local_next_time:
                                _print('Returning stale.')
                                return entry['value']  # return stale val
                            _print('Already calc. Waiting on change.')
                            try:
                                return core.wait_on_entry_calc(key)
                            except RecalculationNeeded:
                                return _calc_entry(core, key, func, args, kwds)
                        if local_next_time:
                            _print('Async calc and return stale')
                            try:
                                core.mark_entry_being_calculated(key)
                                _get_executor().submit(
                                    _function_thread, core, key, func, args, kwds,
                                )
                            finally:
                                core.mark_entry_not_calculated(key)
                            return entry['value']
                        _print('Calling decorated function and waiting')
                        return _calc_entry(core, key, func, args, kwds)
                    _print('And it is fresh!')
                    return entry['value']
                if entry['being_calculated']:
                    _print('No value but being calculated. Waiting.')
                    try:
                        return core.wait_on_entry_calc(key)
                    except RecalculationNeeded:
                        return _calc_entry(core, key, func, args, kwds)
            _print('No entry found. No current calc. Calling like a boss.')
            return _calc_entry(core, key, func, args, kwds)

        def clear_cache():
            """Clear the cache."""
            core.clear_cache()

        def clear_being_calculated():
            """Marks all entries in this cache as not being calculated."""
            core.clear_being_calculated()

        def cache_dpath():
            """Returns the path to the cache dir, if exists; None if not."""
            try:
                return core.cache_dir
            except AttributeError:
                return None

        def precache_value(*args, value_to_cache, **kwds):
            """Add an initial value to the cache.

            Arguments
            ---------
            value : any
                entry to be written into the cache
            """
            # merge args expanded as kwargs and the original kwds
            kwargs = _convert_args_kwargs(func, _is_method=core.func_is_method, args=args, kwds=kwds)
            return core.precache_value(tuple(), kwargs, value_to_cache)

        func_wrapper.clear_cache = clear_cache
        func_wrapper.clear_being_calculated = clear_being_calculated
        func_wrapper.cache_dpath = cache_dpath
        func_wrapper.precache_value = precache_value
        return func_wrapper

    return _cachier_decorator


def set_default_params(**params):
    """Configure global parameters applicable to all memoized functions.

    This function takes the same keyword parameters as the ones defined
    in the decorator, which can be passed all at once or with multiple
    calls. Parameters given directly to a decorator take precedence over
    any values set by this function.

    Only 'stale_after', 'next_time', and 'wait_for_calc_timeout' can be
    changed after the memoization decorator has been applied. Other parameters
    will only have an effect on decorators applied after this function is run.
    """
    valid_params = (p for p in params.items() if p[0] in _default_params)
    _default_params.update(valid_params)


def get_default_params():
    """Get current set of default parameters."""
    return _default_params


def enable_caching():
    """Enable caching globally."""
    _default_params['caching_enabled'] = True


def disable_caching():
    """Disable caching globally."""
    _default_params['caching_enabled'] = False<|MERGE_RESOLUTION|>--- conflicted
+++ resolved
@@ -98,7 +98,7 @@
         zip(func.__code__.co_varnames, args)
     )
     # merge args expanded as kwargs and the original kwds
-    return dict(**args_as_kw, **kwds)
+    return OrderedDict(**args_as_kw, **kwds)
 
 
 class MissingMongetter(ValueError):
@@ -271,17 +271,8 @@
             if verbose_cache:
                 _print = print
             if ignore_cache or not _default_params['caching_enabled']:
-<<<<<<< HEAD
-                return func(*args, **kwds)
-            kwds_ordered = OrderedDict(sorted(kwds.items()))
-            if core.func_is_method:
-                key, entry = core.get_entry(args[1:], kwds_ordered)
-            else:
-                key, entry = core.get_entry(args, kwds_ordered)
-=======
                 return func(**kwargs)
             key, entry = core.get_entry(tuple(), kwargs)
->>>>>>> 3dbc43fa
             if overwrite_cache:
                 return _calc_entry(core, key, func, args, kwds)
             if entry is not None:  # pylint: disable=R0101
