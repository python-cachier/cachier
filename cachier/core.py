--- conflicted
+++ resolved
@@ -283,45 +283,6 @@
             key, entry = core.get_entry(tuple(), kwargs)
             if overwrite_cache:
                 return _calc_entry(core, key, func, args, kwds)
-<<<<<<< HEAD
-            if entry is not None:
-                _print("Entry found.")
-                if _allow_none or entry.get("value", None) is not None:
-                    _print("Cached result found.")
-                    local_stale_after = (
-                        stale_after or _default_params["stale_after"]
-                    )
-                    local_next_time = next_time or _default_params["next_time"]  # noqa: E501
-                    now = datetime.datetime.now()
-                    if now - entry["time"] > local_stale_after:
-                        _print("But it is stale... :(")
-                        if entry["being_calculated"]:
-                            if local_next_time:
-                                _print("Returning stale.")
-                                return entry["value"]  # return stale val
-                            _print("Already calc. Waiting on change.")
-                            try:
-                                return core.wait_on_entry_calc(key)
-                            except RecalculationNeeded:
-                                return _calc_entry(core, key, func, args, kwds)
-                        if local_next_time:
-                            _print("Async calc and return stale")
-                            try:
-                                core.mark_entry_being_calculated(key)
-                                _get_executor().submit(
-                                    _function_thread,
-                                    core,
-                                    key,
-                                    func,
-                                    args,
-                                    kwds,
-                                )
-                            finally:
-                                core.mark_entry_not_calculated(key)
-                            return entry["value"]
-                        _print("Calling decorated function and waiting")
-                        return _calc_entry(core, key, func, args, kwds)
-=======
             if entry is None:
                 _print("No entry found. No current calc. Calling like a boss.")
                 return _calc_entry(core, key, func, args, kwds)
@@ -334,7 +295,6 @@
                 local_next_time = next_time or _default_params["next_time"]  # noqa: E501
                 now = datetime.datetime.now()
                 if now - entry["time"] <= local_stale_after:
->>>>>>> 5b8bb256
                     _print("And it is fresh!")
                     return entry["value"]
                 _print("But it is stale... :(")
