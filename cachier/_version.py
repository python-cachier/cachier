--- conflicted
+++ resolved
@@ -21,470 +21,7 @@
     return sha[:7]
 
 
-<<<<<<< HEAD
-def get_config():
-    """Create, populate and return the VersioneerConfig() object."""
-    # these strings are filled in when 'setup.py versioneer' creates
-    # _version.py
-    cfg = VersioneerConfig()
-    cfg.VCS = "git"
-    cfg.style = "pep440-pre"
-    cfg.tag_prefix = "v"
-    cfg.parentdir_prefix = "cachier-"
-    cfg.versionfile_source = "cachier/_version.py"
-    cfg.verbose = False
-    return cfg
-
-
-class NotThisMethod(Exception):
-    """Exception raised if a method is not valid for the current scenario."""
-
-
-LONG_VERSION_PY: Dict[str, str] = {}
-HANDLERS: Dict[str, Dict[str, Callable]] = {}
-
-
-def register_vcs_handler(vcs, method):  # decorator
-    """Decorator to mark a method as the handler for a particular VCS."""
-
-    def decorate(f):
-        """Store f in HANDLERS[vcs][method]."""
-        if vcs not in HANDLERS:
-            HANDLERS[vcs] = {}
-        HANDLERS[vcs][method] = f
-        return f
-
-    return decorate
-
-
-def run_command(commands, args, cwd=None, verbose=False, hide_stderr=False):
-    """Call the given command(s)."""
-    if not isinstance(commands, list):
-        raise ValueError("commands must be a list")
-    for c in commands:
-        try:
-            dispcmd = str([c] + args)
-            # remember shell=False, so use git.cmd on windows, not just git
-            p = subprocess.Popen(
-                [c] + args,
-                cwd=cwd,
-                stdout=subprocess.PIPE,
-                stderr=(subprocess.PIPE if hide_stderr else None),
-            )
-            break
-        except EnvironmentError:
-            e = sys.exc_info()[1]
-            if e.errno == errno.ENOENT:
-                continue
-            if verbose:
-                print("unable to run %s" % dispcmd)
-                print(e)
-            return None
-    else:
-        if verbose:
-            print("unable to find command, tried %s" % (commands,))
-        return None
-    stdout = p.communicate()[0].strip()
-    if sys.version_info[0] >= 3:
-        stdout = stdout.decode()
-    if p.returncode != 0:
-        if verbose:
-            print("unable to run %s (error)" % dispcmd)
-        return None
-    return stdout
-
-
-def versions_from_parentdir(parentdir_prefix, root, verbose):
-    """Try to determine the version from the parent directory name.
-
-    Source tarballs conventionally unpack into a directory that includes both
-    the project name and a version string.
-
-    """
-    dirname = os.path.basename(root)
-    if not dirname.startswith(parentdir_prefix):
-        if verbose:
-            print(
-                "guessing rootdir is '%s', but '%s' doesn't start with "
-                "prefix '%s'" % (root, dirname, parentdir_prefix)
-            )
-        raise NotThisMethod("rootdir doesn't start with parentdir_prefix")
-    return {
-        "version": dirname[len(parentdir_prefix) :],
-        "full-revisionid": None,
-        "dirty": False,
-        "error": None,
-    }
-
-
-@register_vcs_handler("git", "get_keywords")
-def git_get_keywords(versionfile_abs):
-    """Extract version information from the given file."""
-    # the code embedded in _version.py can just fetch the value of these
-    # keywords. When used from setup.py, we don't want to import _version.py,
-    # so we do it with a regexp instead. This function is not used from
-    # _version.py.
-    keywords = {}
-    with suppress(EnvironmentError):
-        with open(versionfile_abs, "r") as f:
-            lines = f.readlines()
-        for line in lines:
-            if line.strip().startswith("git_refnames ="):
-                mo = re.search(r'=\s*"(.*)"', line)
-                if mo:
-                    keywords["refnames"] = mo.group(1)
-            if line.strip().startswith("git_full ="):
-                mo = re.search(r'=\s*"(.*)"', line)
-                if mo:
-                    keywords["full"] = mo.group(1)
-        f.close()
-    return keywords
-
-
-@register_vcs_handler("git", "keywords")
-def git_versions_from_keywords(keywords, tag_prefix, verbose):
-    """Get version information from git keywords."""
-    if not keywords:
-        raise NotThisMethod("no keywords at all, weird")
-    refnames = keywords["refnames"].strip()
-    if refnames.startswith("$Format"):
-        if verbose:
-            print("keywords are unexpanded, not using")
-        raise NotThisMethod("unexpanded keywords, not a git-archive tarball")
-    refs = set([r.strip() for r in refnames.strip("()").split(",")])
-    # starting in git-1.8.3, tags are listed as "tag: foo-1.0" instead of
-    # just "foo-1.0". If we see a "tag: " prefix, prefer those.
-    TAG = "tag: "
-    tags = set([r[len(TAG) :] for r in refs if r.startswith(TAG)])
-    if not tags:
-        # Either we're using git < 1.8.3, or there really are no tags. We use
-        # a heuristic: assume all version tags have a digit. The old git %d
-        # expansion behaves like git log --decorate=short and strips out the
-        # refs/heads/ and refs/tags/ prefixes that would let us distinguish
-        # between branches and tags. By ignoring refnames without digits, we
-        # filter out many common branch names like "release" and
-        # "stabilization", as well as "HEAD" and "master".
-        tags = set([r for r in refs if re.search(r"\d", r)])
-        if verbose:
-            print("discarding '%s', no digits" % ",".join(refs - tags))
-    if verbose:
-        print("likely tags: %s" % ",".join(sorted(tags)))
-    for ref in sorted(tags):
-        # sorting will prefer e.g. "2.0" over "2.0rc1"
-        if ref.startswith(tag_prefix):
-            r = ref[len(tag_prefix) :]
-            if verbose:
-                print("picking %s" % r)
-            return {
-                "version": r,
-                "full-revisionid": keywords["full"].strip(),
-                "dirty": False,
-                "error": None,
-            }
-    # no suitable tags, so version is "0+unknown", but full hex is still there
-    if verbose:
-        print("no suitable tags, using unknown + full revision id")
-    return {
-        "version": "0+unknown",
-        "full-revisionid": keywords["full"].strip(),
-        "dirty": False,
-        "error": "no suitable tags",
-    }
-
-
-@register_vcs_handler("git", "pieces_from_vcs")
-def git_pieces_from_vcs(tag_prefix, root, verbose, run_command=run_command):
-    """Get version from 'git describe' in the root of the source tree.
-
-    This only gets called if the git-archive 'subst' keywords were *not*
-    expanded, and _version.py hasn't already been rewritten with a short
-    version string, meaning we're inside a checked out source tree.
-
-    """
-    if not os.path.exists(os.path.join(root, ".git")):
-        if verbose:
-            print("no .git in %s" % root)
-        raise NotThisMethod("no .git directory")
-
-    GITS = ["git"]
-    if sys.platform == "win32":
-        GITS = ["git.cmd", "git.exe"]
-    # if there is a tag matching tag_prefix, this yields TAG-NUM-gHEX[-dirty]
-    # if there isn't one, this yields HEX[-dirty] (no NUM)
-    describe_out = run_command(
-        GITS,
-        [
-            "describe",
-            "--tags",
-            "--dirty",
-            "--always",
-            "--long",
-            "--match",
-            "%s*" % tag_prefix,
-        ],
-        cwd=root,
-    )
-    # --long was added in git-1.5.5
-    if describe_out is None:
-        raise NotThisMethod("'git describe' failed")
-    describe_out = describe_out.strip()
-    full_out = run_command(GITS, ["rev-parse", "HEAD"], cwd=root)
-    if full_out is None:
-        raise NotThisMethod("'git rev-parse' failed")
-    full_out = full_out.strip()
-
-    pieces = {}
-    pieces["long"] = full_out
-    pieces["short"] = full_out[:7]  # maybe improved later
-    pieces["error"] = None
-
-    # parse describe_out. It will be like TAG-NUM-gHEX[-dirty] or HEX[-dirty]
-    # TAG might have hyphens.
-    git_describe = describe_out
-
-    # look for -dirty suffix
-    dirty = git_describe.endswith("-dirty")
-    pieces["dirty"] = dirty
-    if dirty:
-        git_describe = git_describe[: git_describe.rindex("-dirty")]
-
-    # now we have TAG-NUM-gHEX or HEX
-
-    if "-" in git_describe:
-        # TAG-NUM-gHEX
-        mo = re.search(r"^(.+)-(\d+)-g([0-9a-f]+)$", git_describe)
-        if not mo:
-            # unparsable. Maybe git-describe is misbehaving?
-            pieces["error"] = (
-                "unable to parse git-describe output: '%s'" % describe_out
-            )
-            return pieces
-
-        # tag
-        full_tag = mo.group(1)
-        if not full_tag.startswith(tag_prefix):
-            if verbose:
-                fmt = "tag '%s' doesn't start with prefix '%s'"
-                print(fmt % (full_tag, tag_prefix))
-            pieces["error"] = "tag '%s' doesn't start with prefix '%s'" % (
-                full_tag,
-                tag_prefix,
-            )
-            return pieces
-        pieces["closest-tag"] = full_tag[len(tag_prefix) :]
-
-        # distance: number of commits since tag
-        pieces["distance"] = int(mo.group(2))
-
-        # commit: short hex revision ID
-        pieces["short"] = mo.group(3)
-
-    else:
-        # HEX: no tags
-        pieces["closest-tag"] = None
-        count_out = run_command(
-            GITS, ["rev-list", "HEAD", "--count"], cwd=root
-        )
-        pieces["distance"] = int(count_out)  # total number of commits
-
-    return pieces
-
-
-def plus_or_dot(pieces):
-    """Return a + if we don't already have one, else return a ."""
-    if "+" in pieces.get("closest-tag", ""):
-        return "."
-    return "+"
-
-
-def render_pep440(pieces):
-    """Build up version string, with post-release "local version identifier".
-
-    Our goal: TAG[+DISTANCE.gHEX[.dirty]] . Note that if you
-    get a tagged build and then dirty it, you'll get TAG+0.gHEX.dirty
-
-    Exceptions:
-    1: no tags. git_describe was just HEX. 0+untagged.DISTANCE.gHEX[.dirty]
-
-    """
-    if pieces["closest-tag"]:
-        rendered = pieces["closest-tag"]
-        if pieces["distance"] or pieces["dirty"]:
-            rendered += plus_or_dot(pieces)
-            rendered += "%d.g%s" % (pieces["distance"], pieces["short"])
-            if pieces["dirty"]:
-                rendered += ".dirty"
-    else:
-        # exception #1
-        rendered = "0+untagged.%d.g%s" % (pieces["distance"], pieces["short"])
-        if pieces["dirty"]:
-            rendered += ".dirty"
-    return rendered
-
-
-def render_pep440_pre(pieces):
-    """TAG[.post.devDISTANCE] -- No -dirty.
-
-    Exceptions:
-    1: no tags. 0.post.devDISTANCE
-    """
-    if pieces["closest-tag"]:
-        rendered = pieces["closest-tag"]
-        if pieces["distance"]:
-            rendered += ".post.dev%d" % pieces["distance"]
-    else:
-        # exception #1
-        rendered = "0.post.dev%d" % pieces["distance"]
-    return rendered
-
-
-def render_pep440_post(pieces):
-    """TAG[.postDISTANCE[.dev0]+gHEX] .
-
-    The ".dev0" means dirty. Note that .dev0 sorts backwards
-    (a dirty tree will appear "older" than the corresponding clean one),
-    but you shouldn't be releasing software with -dirty anyways.
-
-    Exceptions:
-    1: no tags. 0.postDISTANCE[.dev0]
-
-    """
-    if pieces["closest-tag"]:
-        rendered = pieces["closest-tag"]
-        if pieces["distance"] or pieces["dirty"]:
-            rendered += ".post%d" % pieces["distance"]
-            if pieces["dirty"]:
-                rendered += ".dev0"
-            rendered += plus_or_dot(pieces)
-            rendered += "g%s" % pieces["short"]
-    else:
-        # exception #1
-        rendered = "0.post%d" % pieces["distance"]
-        if pieces["dirty"]:
-            rendered += ".dev0"
-        rendered += "+g%s" % pieces["short"]
-    return rendered
-
-
-def render_pep440_old(pieces):
-    """TAG[.postDISTANCE[.dev0]] .
-
-    The ".dev0" means dirty.
-
-    Eexceptions:
-    1: no tags. 0.postDISTANCE[.dev0]
-
-    """
-    if pieces["closest-tag"]:
-        rendered = pieces["closest-tag"]
-        if pieces["distance"] or pieces["dirty"]:
-            rendered += ".post%d" % pieces["distance"]
-            if pieces["dirty"]:
-                rendered += ".dev0"
-    else:
-        # exception #1
-        rendered = "0.post%d" % pieces["distance"]
-        if pieces["dirty"]:
-            rendered += ".dev0"
-    return rendered
-
-
-def render_git_describe(pieces):
-    """TAG[-DISTANCE-gHEX][-dirty].
-
-    Like 'git describe --tags --dirty --always'.
-
-    Exceptions:
-    1: no tags. HEX[-dirty]  (note: no 'g' prefix)
-
-    """
-    if pieces["closest-tag"]:
-        rendered = pieces["closest-tag"]
-        if pieces["distance"]:
-            rendered += "-%d-g%s" % (pieces["distance"], pieces["short"])
-    else:
-        # exception #1
-        rendered = pieces["short"]
-    if pieces["dirty"]:
-        rendered += "-dirty"
-    return rendered
-
-
-def render_git_describe_long(pieces):
-    """TAG-DISTANCE-gHEX[-dirty].
-
-    Like 'git describe --tags --dirty --always -long'.
-    The distance/hash is unconditional.
-
-    Exceptions:
-    1: no tags. HEX[-dirty]  (note: no 'g' prefix)
-
-    """
-    if pieces["closest-tag"]:
-        rendered = pieces["closest-tag"]
-        rendered += "-%d-g%s" % (pieces["distance"], pieces["short"])
-    else:
-        # exception #1
-        rendered = pieces["short"]
-    if pieces["dirty"]:
-        rendered += "-dirty"
-    return rendered
-
-
-def render(pieces, style):
-    """Render the given version pieces into the requested style."""
-    if pieces["error"]:
-        return {
-            "version": "unknown",
-            "full-revisionid": pieces.get("long"),
-            "dirty": None,
-            "error": pieces["error"],
-        }
-
-    if not style or style == "default":
-        style = "pep440"  # the default
-
-    if style == "pep440":
-        rendered = render_pep440(pieces)
-    elif style == "pep440-pre":
-        rendered = render_pep440_pre(pieces)
-    elif style == "pep440-post":
-        rendered = render_pep440_post(pieces)
-    elif style == "pep440-old":
-        rendered = render_pep440_old(pieces)
-    elif style == "git-describe":
-        rendered = render_git_describe(pieces)
-    elif style == "git-describe-long":
-        rendered = render_git_describe_long(pieces)
-    else:
-        raise ValueError("unknown style '%s'" % style)
-
-    return {
-        "version": rendered,
-        "full-revisionid": pieces["long"],
-        "dirty": pieces["dirty"],
-        "error": None,
-    }
-
-
-def get_versions():
-    """Get version information or return default if unable to do so."""
-    # I am in _version.py, which lives at ROOT/VERSIONFILE_SOURCE. If we have
-    # __file__, we can work backwards from there to the root. Some
-    # py2exe/bbfreeze/non-CPython implementations don't do __file__, in which
-    # case we can only use expanded keywords.
-
-    cfg = get_config()
-    verbose = cfg.verbose
-
-    with suppress(NotThisMethod):
-        return git_versions_from_keywords(
-            get_keywords(), cfg.tag_prefix, verbose
-        )
-
-=======
 if not _RELEASING_PROCESS:
->>>>>>> 12e857ac
     try:
         sha_short = _get_git_sha()
         # print(f"Version enriched with git commit hash: {__version__}.")
