"""Persistent, stale-free memoization decorators for Python."""

# This file is part of Cachier.
# https://github.com/python-cachier/cachier

# Licensed under the MIT license:
# http://www.opensource.org/licenses/MIT-license
# Copyright (c) 2016, Shay Palachy <shaypal5@gmail.com>

import inspect
import os
import warnings
from collections import OrderedDict
from concurrent.futures import ThreadPoolExecutor
from datetime import datetime, timedelta
<<<<<<< HEAD
from functools import partial, wraps
from typing import Any, Optional, Union
=======
from functools import wraps
from typing import Any, Callable, Optional, Union
>>>>>>> dedb52d1
from warnings import warn

from .config import (
    Backend,
    HashFunc,
    Mongetter,
    _update_with_defaults,
)
from .cores.base import RecalculationNeeded, _BaseCore
from .cores.memory import _MemoryCore
from .cores.mongo import _MongoCore
from .cores.pickle import _PickleCore
from .cores.sql import _SQLCore

MAX_WORKERS_ENVAR_NAME = "CACHIER_MAX_WORKERS"
DEFAULT_MAX_WORKERS = 8


def _max_workers():
    return int(os.environ.get(MAX_WORKERS_ENVAR_NAME, DEFAULT_MAX_WORKERS))


def _set_max_workers(max_workers):
    os.environ[MAX_WORKERS_ENVAR_NAME] = str(max_workers)
    _get_executor(True)


def _get_executor(reset=False):
    if reset or not hasattr(_get_executor, "executor"):
        _get_executor.executor = ThreadPoolExecutor(_max_workers())
    return _get_executor.executor


def _function_thread(core, key, func, args, kwds):
    try:
        func_res = func(*args, **kwds)
        core.set_entry(key, func_res)
    except BaseException as exc:
        print(f"Function call failed with the following exception:\n{exc}")


def _calc_entry(core, key, func, args, kwds) -> Optional[Any]:
    core.mark_entry_being_calculated(key)
    try:
        func_res = func(*args, **kwds)
        core.set_entry(key, func_res)
        return func_res
    finally:
        core.mark_entry_not_calculated(key)


def _convert_args_kwargs(
    func, _is_method: bool, args: tuple, kwds: dict
) -> dict:
    """Convert mix of positional and keyword arguments to aggregated kwargs."""
    # unwrap if the function is functools.partial
    if hasattr(func, "func"):
        args = func.args + args
        kwds.update({k: v for k, v in func.keywords.items() if k not in kwds})
        func = func.func
    func_params = list(inspect.signature(func).parameters)
    args_as_kw = dict(
        zip(func_params[1:], args[1:])
        if _is_method
        else zip(func_params, args)
    )
    # init with default values
    kwargs = {
        k: v.default
        for k, v in inspect.signature(func).parameters.items()
        if v.default is not inspect.Parameter.empty
    }
    # merge args expanded as kwargs and the original kwds
    kwargs.update(dict(**args_as_kw, **kwds))
    return OrderedDict(sorted(kwargs.items()))


def _pop_kwds_with_deprecation(kwds, name: str, default_value: bool):
    if name in kwds:
        warnings.warn(
            f"`{name}` is deprecated and will be removed in a future release,"
            " use `cachier__` alternative instead.",
            DeprecationWarning,
            stacklevel=2,
        )
    return kwds.pop(name, default_value)


def cachier(
    hash_func: Optional[HashFunc] = None,
    hash_params: Optional[HashFunc] = None,
    backend: Optional[Backend] = None,
    mongetter: Optional[Mongetter] = None,
    sql_engine: Optional[Union[str, Any, Callable[[], Any]]] = None,
    stale_after: Optional[timedelta] = None,
    next_time: Optional[bool] = None,
    cache_dir: Optional[Union[str, os.PathLike]] = None,
    pickle_reload: Optional[bool] = None,
    separate_files: Optional[bool] = None,
    wait_for_calc_timeout: Optional[int] = None,
    allow_none: Optional[bool] = None,
):
    """Wrap as a persistent, stale-free memoization decorator.

    The positional and keyword arguments to the wrapped function must be
    hashable (i.e. Python's immutable built-in objects, not mutable
    containers). Also, notice that since objects which are instances of
    user-defined classes are hashable but all compare unequal (their hash
    value is their id), equal objects across different sessions will not yield
    identical keys.

    Arguments:
    ---------
    hash_func : callable, optional
        A callable that gets the args and kwargs from the decorated function
        and returns a hash key for them. This parameter can be used to enable
        the use of cachier with functions that get arguments that are not
        automatically hashable by Python.
    hash_params : callable, optional
    backend : str, optional
        The name of the backend to use. Valid options currently include
        'pickle', 'mongo', 'memory', and 'sql'. If not provided, defaults to
        'pickle' unless the 'mongetter' argument is passed, in which
        case the mongo backend is automatically selected.
    mongetter : callable, optional
        A callable that takes no arguments and returns a pymongo.Collection
        object with writing permissions. If unset a local pickle cache is used
        instead.
    sql_engine : str, Engine, or callable, optional
        SQLAlchemy connection string, Engine, or callable returning an Engine.
        Used for the SQL backend.
    stale_after : datetime.timedelta, optional
        The time delta after which a cached result is considered stale. Calls
        made after the result goes stale will trigger a recalculation of the
        result, but whether a stale or fresh result will be returned is
        determined by the optional next_time argument.
    next_time : bool, optional
        If set to True, a stale result will be returned when finding one, not
        waiting for the calculation of the fresh result to return. Defaults to
        False.
    cache_dir : str, optional
        A fully qualified path to a file directory to be used for cache files.
        The running process must have running permissions to this folder. If
        not provided, a default directory at `~/.cachier/` is used.
    pickle_reload : bool, optional
        If set to True, in-memory cache will be reloaded on each cache read,
        enabling different threads to share cache. Should be set to False for
        faster reads in single-thread programs. Defaults to True.
    separate_files: bool, default False, for Pickle cores only
        Instead of a single cache file per-function, each function's cache is
        split between several files, one for each argument set. This can help
        if you per-function cache files become too large.
    wait_for_calc_timeout: int, optional, for MongoDB only
        The maximum time to wait for an ongoing calculation. When a
        process started to calculate the value setting being_calculated to
        True, any process trying to read the same entry will wait a maximum of
        seconds specified in this parameter. 0 means wait forever.
        Once the timeout expires the calculation will be triggered.
    allow_none: bool, optional
        Allows storing None values in the cache. If False, functions returning
        None will not be cached and are recalculated every call.

    """
    from .config import _global_params

    # Check for deprecated parameters
    if hash_params is not None:
        message = (
            "hash_params will be removed in a future release, "
            "please use hash_func instead"
        )
        warn(message, DeprecationWarning, stacklevel=2)
        hash_func = hash_params
    # Update parameters with defaults if input is None
    backend = _update_with_defaults(backend, "backend")
    mongetter = _update_with_defaults(mongetter, "mongetter")
    # Override the backend parameter if a mongetter is provided.
    if callable(mongetter):
        backend = "mongo"
    core: _BaseCore
    if backend == "pickle":
        core = _PickleCore(
            hash_func=hash_func,
            pickle_reload=pickle_reload,
            cache_dir=cache_dir,
            separate_files=separate_files,
            wait_for_calc_timeout=wait_for_calc_timeout,
        )
    elif backend == "mongo":
        core = _MongoCore(
            hash_func=hash_func,
            mongetter=mongetter,
            wait_for_calc_timeout=wait_for_calc_timeout,
        )
    elif backend == "memory":
        core = _MemoryCore(
            hash_func=hash_func, wait_for_calc_timeout=wait_for_calc_timeout
        )
    elif backend == "sql":
        core = _SQLCore(
            hash_func=hash_func,
            sql_engine=sql_engine,
            wait_for_calc_timeout=wait_for_calc_timeout,
        )
    else:
        raise ValueError("specified an invalid core: %s" % backend)

    def _cachier_decorator(func):
        core.set_func(func)

        def _call(*args, max_age: Optional[timedelta] = None, **kwds):
            nonlocal allow_none
            _allow_none = _update_with_defaults(allow_none, "allow_none", kwds)
            # print('Inside general wrapper for {}.'.format(func.__name__))
            ignore_cache = _pop_kwds_with_deprecation(
                kwds, "ignore_cache", False
            )
            overwrite_cache = _pop_kwds_with_deprecation(
                kwds, "overwrite_cache", False
            )
            verbose = _pop_kwds_with_deprecation(kwds, "verbose_cache", False)
            ignore_cache = kwds.pop("cachier__skip_cache", ignore_cache)
            overwrite_cache = kwds.pop(
                "cachier__overwrite_cache", overwrite_cache
            )
            verbose = kwds.pop("cachier__verbose", verbose)
            _stale_after = _update_with_defaults(
                stale_after, "stale_after", kwds
            )
            _next_time = _update_with_defaults(next_time, "next_time", kwds)
            # merge args expanded as kwargs and the original kwds
            kwargs = _convert_args_kwargs(
                func, _is_method=core.func_is_method, args=args, kwds=kwds
            )

            _print = print if verbose else lambda x: None

            if ignore_cache or not _global_params.caching_enabled:
                return (
                    func(args[0], **kwargs)
                    if core.func_is_method
                    else func(**kwargs)
                )
            key, entry = core.get_entry((), kwargs)
            if overwrite_cache:
                return _calc_entry(core, key, func, args, kwds)
            if entry is None or (
                not entry._completed and not entry._processing
            ):
                _print("No entry found. No current calc. Calling like a boss.")
                return _calc_entry(core, key, func, args, kwds)
            _print("Entry found.")
            if _allow_none or entry.value is not None:
                _print("Cached result found.")
                now = datetime.now()
                stale_delta = (
                    min(_stale_after, max_age)
                    if max_age is not None
                    else _stale_after
                )
                if now - entry.time <= stale_delta:
                    _print("And it is fresh!")
                    return entry.value
                _print("But it is stale... :(")
                if entry._processing:
                    if _next_time:
                        _print("Returning stale.")
                        return entry.value  # return stale val
                    _print("Already calc. Waiting on change.")
                    try:
                        return core.wait_on_entry_calc(key)
                    except RecalculationNeeded:
                        return _calc_entry(core, key, func, args, kwds)
                if _next_time:
                    _print("Async calc and return stale")
                    core.mark_entry_being_calculated(key)
                    try:
                        _get_executor().submit(
                            _function_thread, core, key, func, args, kwds
                        )
                    finally:
                        core.mark_entry_not_calculated(key)
                    return entry.value
                _print("Calling decorated function and waiting")
                return _calc_entry(core, key, func, args, kwds)
            if entry._processing:
                _print("No value but being calculated. Waiting.")
                try:
                    return core.wait_on_entry_calc(key)
                except RecalculationNeeded:
                    return _calc_entry(core, key, func, args, kwds)
            _print("No entry found. No current calc. Calling like a boss.")
            return _calc_entry(core, key, func, args, kwds)

        func_wrapper = wraps(func)(partial(_call, timedelta.max))

        def _clear_cache():
            """Clear the cache."""
            core.clear_cache()

        def _clear_being_calculated():
            """Mark all entries in this cache as not being calculated."""
            core.clear_being_calculated()

        def _cache_dpath():
            """Return the path to the cache dir, if exists; None if not."""
            return getattr(core, "cache_dir", None)

        def _precache_value(*args, value_to_cache, **kwds):  # noqa: D417
            """Add an initial value to the cache.

            Arguments:
            ---------
            value_to_cache : any
                entry to be written into the cache

            """
            # merge args expanded as kwargs and the original kwds
            kwargs = _convert_args_kwargs(
                func, _is_method=core.func_is_method, args=args, kwds=kwds
            )
            return core.precache_value((), kwargs, value_to_cache)

        def _caller_with_freshness_threshold(max_age: timedelta):
            return wraps(func)(partial(_call, max_age))

        func_wrapper.clear_cache = _clear_cache
        func_wrapper.clear_being_calculated = _clear_being_calculated
        func_wrapper.cache_dpath = _cache_dpath
        func_wrapper.precache_value = _precache_value
        func_wrapper.caller_with_freshness_threshold = (
            _caller_with_freshness_threshold
        )
        return func_wrapper

    return _cachier_decorator<|MERGE_RESOLUTION|>--- conflicted
+++ resolved
@@ -13,13 +13,8 @@
 from collections import OrderedDict
 from concurrent.futures import ThreadPoolExecutor
 from datetime import datetime, timedelta
-<<<<<<< HEAD
 from functools import partial, wraps
-from typing import Any, Optional, Union
-=======
-from functools import wraps
 from typing import Any, Callable, Optional, Union
->>>>>>> dedb52d1
 from warnings import warn
 
 from .config import (
