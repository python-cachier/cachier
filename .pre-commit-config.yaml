--- conflicted
+++ resolved
@@ -60,15 +60,5 @@
   - repo: https://github.com/astral-sh/ruff-pre-commit
     rev: v0.1.9
     hooks:
-<<<<<<< HEAD
       - id: ruff
-        args: ["--fix"]
-=======
-      - id: flake8
-# todo: replacement for flake8
-#  - repo: https://github.com/astral-sh/ruff-pre-commit
-#    rev: v0.1.9
-#    hooks:
-#      - id: ruff
-#        args: ["--fix"]
->>>>>>> 8a829df5
+        args: ["--fix"]