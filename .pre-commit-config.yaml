--- conflicted
+++ resolved
@@ -22,17 +22,6 @@
       - id: check-added-large-files
       - id: detect-private-key
 
-<<<<<<< HEAD
-=======
-  - repo: https://github.com/asottile/pyupgrade
-    rev: v3.15.2
-    hooks:
-      - id: pyupgrade
-        args: ["--py38-plus"]
-        name: Upgrade code
-        exclude: versioneer.py
-
->>>>>>> a5716ee8
   - repo: https://github.com/crate-ci/typos
     rev: v1.20.7
     hooks:
