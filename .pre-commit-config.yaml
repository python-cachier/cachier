--- conflicted
+++ resolved
@@ -56,7 +56,6 @@
   #    hooks:
   #      - id: mypy
 
-<<<<<<< HEAD
   - repo: https://github.com/asottile/yesqa
     rev: v1.5.0
     hooks:
@@ -64,8 +63,6 @@
         additional_dependencies:
           - flake8-bandit
 
-=======
->>>>>>> 418697c1
   - repo: https://github.com/astral-sh/ruff-pre-commit
     rev: v0.2.1
     hooks:
