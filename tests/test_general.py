"""Non-core-specific tests for cachier."""


import functools
import os
import queue
import subprocess  # nosec: B404
import threading
from contextlib import suppress
from random import random
from time import sleep, time

import pytest

import cachier
from cachier.core import (
    DEFAULT_MAX_WORKERS,
    MAX_WORKERS_ENVAR_NAME,
    _get_executor,
    _max_workers,
    _set_max_workers,
)
from tests.test_mongo_core import (
    MONGO_DELTA_LONG,
    _test_mongetter,
)


def test_information():
    print("\ncachier version: ", end="")
    print(cachier.__version__)


def test_max_workers():
    """Just call this function for coverage."""
    with suppress(KeyError):
        del os.environ[MAX_WORKERS_ENVAR_NAME]
    assert _max_workers() == DEFAULT_MAX_WORKERS


def test_get_executor():
    """Just call this function for coverage."""
    _get_executor()
    _get_executor(False)
    _get_executor(True)


def test_set_max_workers():
    """Just call this function for coverage."""
    _set_max_workers(9)


parametrize_keys = "mongetter,stale_after,separate_files"
parametrize_values = [
    pytest.param(
        _test_mongetter, MONGO_DELTA_LONG, False, marks=pytest.mark.mongo
    ),
    (None, None, False),
    (None, None, True),
]


@pytest.mark.parametrize(parametrize_keys, parametrize_values)
def test_wait_for_calc_timeout_ok(mongetter, stale_after, separate_files):
    @cachier.cachier(
        mongetter=mongetter,
        stale_after=stale_after,
        separate_files=separate_files,
        next_time=False,
        wait_for_calc_timeout=2,
    )
    def _wait_for_calc_timeout_fast(arg_1, arg_2):
        """Some function."""
        sleep(1)
        return random() + arg_1 + arg_2

    def _calls_wait_for_calc_timeout_fast(res_queue):
        res = _wait_for_calc_timeout_fast(1, 2)
        res_queue.put(res)

    """ Testing calls that avoid timeouts store the values in cache. """
    _wait_for_calc_timeout_fast.clear_cache()
    val1 = _wait_for_calc_timeout_fast(1, 2)
    val2 = _wait_for_calc_timeout_fast(1, 2)
    assert val1 == val2

    res_queue = queue.Queue()
    thread1 = threading.Thread(
        target=_calls_wait_for_calc_timeout_fast,
        kwargs={"res_queue": res_queue},
        daemon=True,
    )
    thread2 = threading.Thread(
        target=_calls_wait_for_calc_timeout_fast,
        kwargs={"res_queue": res_queue},
        daemon=True,
    )

    thread1.start()
    thread2.start()
    sleep(2)
    thread1.join(timeout=2)
    thread2.join(timeout=2)
    assert res_queue.qsize() == 2
    res1 = res_queue.get()
    res2 = res_queue.get()
    assert res1 == res2  # Timeout did not kick in, a single call was done


@pytest.mark.parametrize(parametrize_keys, parametrize_values)
def test_wait_for_calc_timeout_slow(mongetter, stale_after, separate_files):
    @cachier.cachier(
        mongetter=mongetter,
        stale_after=stale_after,
        separate_files=separate_files,
        next_time=False,
        wait_for_calc_timeout=2,
    )
    def _wait_for_calc_timeout_slow(arg_1, arg_2):
        sleep(3)
        return random() + arg_1 + arg_2

    def _calls_wait_for_calc_timeout_slow(res_queue):
        res = _wait_for_calc_timeout_slow(1, 2)
        res_queue.put(res)

    """Testing for calls timing out to be performed twice when needed."""
    _wait_for_calc_timeout_slow.clear_cache()
    res_queue = queue.Queue()
    thread1 = threading.Thread(
        target=_calls_wait_for_calc_timeout_slow,
        kwargs={"res_queue": res_queue},
        daemon=True,
    )
    thread2 = threading.Thread(
        target=_calls_wait_for_calc_timeout_slow,
        kwargs={"res_queue": res_queue},
        daemon=True,
    )

    thread1.start()
    thread2.start()
    sleep(1)
    res3 = _wait_for_calc_timeout_slow(1, 2)
    sleep(4)
    thread1.join(timeout=4)
    thread2.join(timeout=4)
    assert res_queue.qsize() == 2
    res1 = res_queue.get()
    res2 = res_queue.get()
    assert res1 != res2  # Timeout kicked in.  Two calls were done
    res4 = _wait_for_calc_timeout_slow(1, 2)
    # One of the cached values is returned
    assert res1 == res4 or res2 == res4 or res3 == res4


@pytest.mark.parametrize(
    "mongetter,backend",
    [
        pytest.param(_test_mongetter, "mongo", marks=pytest.mark.mongo),
        (None, "memory"),
        (None, "pickle"),
    ],
)
def test_precache_value(mongetter, backend):
    @cachier.cachier(backend=backend, mongetter=mongetter)
    def dummy_func(arg_1, arg_2):
        """Some function."""
        return arg_1 + arg_2

    assert dummy_func.precache_value(2, 2, value_to_cache=5) == 5
    assert dummy_func(2, 2) == 5
    dummy_func.clear_cache()
    assert dummy_func(2, 2) == 4
    assert dummy_func.precache_value(2, arg_2=2, value_to_cache=5) == 5
    assert dummy_func(2, arg_2=2) == 5


@pytest.mark.parametrize(
    "mongetter,backend",
    [
        pytest.param(_test_mongetter, "mongo", marks=pytest.mark.mongo),
        (None, "memory"),
        (None, "pickle"),
    ],
)
def test_ignore_self_in_methods(mongetter, backend):
    class DummyClass:
        @cachier.cachier(backend=backend, mongetter=mongetter)
        def takes_2_seconds(self, arg_1, arg_2):
            """Some function."""
            sleep(2)
            return arg_1 + arg_2

    test_object_1 = DummyClass()
    test_object_2 = DummyClass()
    test_object_1.takes_2_seconds.clear_cache()
    test_object_2.takes_2_seconds.clear_cache()
    assert test_object_1.takes_2_seconds(1, 2) == 3
    start = time()
    assert test_object_2.takes_2_seconds(1, 2) == 3
    end = time()
    assert end - start < 1


def test_hash_params_deprecation():
    with pytest.deprecated_call(match="hash_params will be removed"):

        @cachier.cachier(hash_params=lambda a, k: "key")
        def test():
            return "value"

    assert test() == "value"


def test_separate_processes():
    test_args = ("python", "tests/standalone_script.py")
    run_params = {"args": test_args, "capture_output": True, "text": True}
    run_process = functools.partial(subprocess.run, **run_params)
    result = run_process()
    assert result.stdout.strip() == "two 2"
    start = time()
    result = run_process()
    end = time()
    assert result.stdout.strip() == "two 2"
    assert end - start < 3


def test_global_disable():
    @cachier.cachier()
    def get_random():
        return random()

    get_random.clear_cache()
    result_1 = get_random()
    result_2 = get_random()
    cachier.disable_caching()
    result_3 = get_random()
    cachier.enable_caching()
    result_4 = get_random()
    assert result_1 == result_2 == result_4
    assert result_1 != result_3


def test_none_not_cached_by_default():
    count = 0

    @cachier.cachier()
    def do_operation():
        nonlocal count
        count += 1
        return None

    do_operation.clear_cache()
    assert count == 0
    do_operation()
    do_operation()
    assert count == 2


def test_allow_caching_none():
    count = 0

    @cachier.cachier(allow_none=True)
    def do_operation():
        nonlocal count
        count += 1
        return None

    do_operation.clear_cache()
    assert count == 0
    do_operation()
    do_operation()
    assert count == 1


def test_identical_inputs():
    count = 0

    @cachier.cachier()
    def dummy_func(a: int, b: int = 2, c: int = 3):
        nonlocal count
        count += 1
        return a + b + c

    dummy_func.clear_cache()
    assert count == 0
    assert dummy_func(1, 2, 3) == 6
    assert dummy_func(1, 2, c=3) == 6
    assert dummy_func(1, b=2, c=3) == 6
    assert dummy_func(a=1, b=2, c=3) == 6
    assert count == 1


def test_list_inputs():
    count = 0

    @cachier.cachier()
    def dummy_func(a: list, b: list = [2]):
        nonlocal count
        count += 1
        return a + b

    dummy_func.clear_cache()
    assert count == 0
    assert dummy_func([1]) == [1, 2]
    assert dummy_func([1], [2]) == [1, 2]
    assert dummy_func([1], b=[2]) == [1, 2]
    assert dummy_func(a=[1], b=[2]) == [1, 2]
    assert count == 1


def test_order_independent_kwargs_handling():
    count = 0

    @cachier.cachier()
    def dummy_func(a, b):
        nonlocal count
        count += 1
        return a + b

    dummy_func.clear_cache()
    assert count == 0
    assert dummy_func(a=1, b=2) == 3
    assert dummy_func(a=1, b=2) == 3
    assert dummy_func(b=2, a=1) == 3
    assert count == 1


<<<<<<< HEAD
def test_runtime_handling(tmpdir):
    count = 0
=======
def test_default_kwargs_handling():
    count = 0

    @cachier.cachier()
    def dummy_func(a, b=2):
        nonlocal count
        count += 1
        return a + b

    dummy_func.clear_cache()
    assert count == 0
    assert dummy_func(1) == 3
    assert dummy_func(a=1) == 3
    assert dummy_func(a=1, b=2) == 3
    assert count == 1


@pytest.mark.parametrize("backend", ["memory", "pickle"])
def test_diff_functions_same_args(tmpdir, backend: str):
    count_p = count_m = 0

    @cachier.cachier(cache_dir=tmpdir, backend=backend)
    def fn_plus(a, b=2):
        nonlocal count_p
        count_p += 1
        return a + b
>>>>>>> 2a4d1c90

    @cachier.cachier(cache_dir=tmpdir, backend=backend)
    def fn_minus(a, b=2):
        nonlocal count_m
        count_m += 1
        return a - b

    assert count_p == count_m == 0

    for fn, expected in [(fn_plus, 3), (fn_minus, -1)]:
        assert fn(1) == expected
        assert fn(a=1, b=2) == expected
    assert count_p == 1
    assert count_m == 1


@pytest.mark.parametrize("backend", ["memory", "pickle"])
def test_runtime_handling(tmpdir, backend):
    count_p = count_m = 0

    def fn_plus(a, b=2):
        nonlocal count_p
        count_p += 1
        return a + b

    def fn_minus(a, b=2):
        nonlocal count_m
        count_m += 1
        return a - b

    cachier_ = cachier.cachier(cache_dir=tmpdir, backend=backend)
    assert count_p == count_m == 0

    for fn, expected in [(fn_plus, 3), (fn_minus, -1)]:
        assert cachier_(fn)(1, 2) == expected
        assert cachier_(fn)(a=1, b=2) == expected
    assert count_p == 1
    assert count_m == 1

    for fn, expected in [(fn_plus, 5), (fn_minus, 1)]:
        assert cachier_(fn)(3, 2) == expected
        assert cachier_(fn)(a=3, b=2) == expected
    assert count_p == 2
    assert count_m == 2


def test_partial_handling(tmpdir):
    count_p = count_m = 0

    def fn_plus(a, b=2):
        nonlocal count_p
        count_p += 1
        return a + b

    def fn_minus(a, b=2):
        nonlocal count_m
        count_m += 1
        return a - b

    cachier_ = cachier.cachier(cache_dir=tmpdir)
    assert count_p == count_m == 0

    for fn, expected in [(fn_plus, 3), (fn_minus, -1)]:
        dummy_ = functools.partial(fn, 1)
        assert cachier_(dummy_)() == expected

        dummy_ = functools.partial(fn, a=1)
        assert cachier_(dummy_)() == expected

        dummy_ = functools.partial(fn, b=2)
        assert cachier_(dummy_)(1) == expected

        assert cachier_(fn)(1, 2) == expected
        assert cachier_(fn)(a=1, b=2) == expected

    assert count_p == 1
    assert count_m == 1<|MERGE_RESOLUTION|>--- conflicted
+++ resolved
@@ -327,27 +327,6 @@
     assert count == 1
 
 
-<<<<<<< HEAD
-def test_runtime_handling(tmpdir):
-    count = 0
-=======
-def test_default_kwargs_handling():
-    count = 0
-
-    @cachier.cachier()
-    def dummy_func(a, b=2):
-        nonlocal count
-        count += 1
-        return a + b
-
-    dummy_func.clear_cache()
-    assert count == 0
-    assert dummy_func(1) == 3
-    assert dummy_func(a=1) == 3
-    assert dummy_func(a=1, b=2) == 3
-    assert count == 1
-
-
 @pytest.mark.parametrize("backend", ["memory", "pickle"])
 def test_diff_functions_same_args(tmpdir, backend: str):
     count_p = count_m = 0
@@ -357,7 +336,6 @@
         nonlocal count_p
         count_p += 1
         return a + b
->>>>>>> 2a4d1c90
 
     @cachier.cachier(cache_dir=tmpdir, backend=backend)
     def fn_minus(a, b=2):
