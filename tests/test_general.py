--- conflicted
+++ resolved
@@ -308,24 +308,19 @@
     dummy_func(a=1, b=2)
     dummy_func(a=1, b=2)
     assert count == 1
-<<<<<<< HEAD
-    func(b=2, a=1)
-    assert count == 1
-
-
-def test_default_kwargs_handling():
-    count = 0
-
-    @cachier.cachier()
-    def dummy_func(a, b=2):
-        nonlocal count
-        count += 1
-
-    dummy_func.clear_cache()
-    assert count == 0
-    dummy_func(a=1)
-    dummy_func(a=1, b=2)
-=======
     dummy_func(b=2, a=1)
     assert count == 1
->>>>>>> 078c4e1f
+
+
+def test_default_kwargs_handling():
+    count = 0
+
+    @cachier.cachier()
+    def dummy_func(a, b=2):
+        nonlocal count
+        count += 1
+
+    dummy_func.clear_cache()
+    assert count == 0
+    dummy_func(a=1)
+    dummy_func(a=1, b=2)