--- conflicted
+++ resolved
@@ -277,7 +277,24 @@
     assert count == 1
 
 
-<<<<<<< HEAD
+def test_identical_inputs():
+    count = 0
+
+    @cachier.cachier()
+    def func(a: int, b: int = 2, c: int = 3):
+        nonlocal count
+        count += 1
+        return a + b + c
+
+    func.clear_cache()
+    assert count == 0
+    func(1, 2, 3)
+    func(1, 2, c=3)
+    func(1, b=2, c=3)
+    func(a=1, b=2, c=3)
+    assert count == 1
+
+
 def test_order_independent_kwargs_handling():
     count = 0
 
@@ -293,21 +310,4 @@
     func(a=1, b=2)
     assert count == 1
     func(b=2, a=1)
-=======
-def test_identical_inputs():
-    count = 0
-
-    @cachier.cachier()
-    def func(a: int, b: int = 2, c: int = 3):
-        nonlocal count
-        count += 1
-        return a + b + c
-
-    func.clear_cache()
-    assert count == 0
-    func(1, 2, 3)
-    func(1, 2, c=3)
-    func(1, b=2, c=3)
-    func(a=1, b=2, c=3)
->>>>>>> 3dbc43fa
     assert count == 1