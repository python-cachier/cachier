"""Non-core-specific tests for cachier."""

from __future__ import print_function

import functools
import os
import queue
import subprocess  # nosec: B404
import threading
from contextlib import suppress
from random import random
from time import sleep, time

import pytest

import cachier
from cachier.core import (
    DEFAULT_MAX_WORKERS,
    MAX_WORKERS_ENVAR_NAME,
    _get_executor,
    _max_workers,
    _set_max_workers,
)
from tests.test_mongo_core import (
    MONGO_DELTA_LONG,
    _test_mongetter,
)


def test_information():
    print("\ncachier version: ", end="")
    print(cachier.__version__)


def test_max_workers():
    """Just call this function for coverage."""
    with suppress(KeyError):
        del os.environ[MAX_WORKERS_ENVAR_NAME]
    assert _max_workers() == DEFAULT_MAX_WORKERS


def test_get_executor():
    """Just call this function for coverage."""
    _get_executor()
    _get_executor(False)
    _get_executor(True)


def test_set_max_workers():
    """Just call this function for coverage."""
    _set_max_workers(9)


parametrize_keys = "mongetter,stale_after,separate_files"
parametrize_values = [
    pytest.param(
        _test_mongetter, MONGO_DELTA_LONG, False, marks=pytest.mark.mongo
    ),
    (None, None, False),
    (None, None, True),
]


@pytest.mark.parametrize(parametrize_keys, parametrize_values)
def test_wait_for_calc_timeout_ok(mongetter, stale_after, separate_files):
    @cachier.cachier(
        mongetter=mongetter,
        stale_after=stale_after,
        separate_files=separate_files,
        next_time=False,
        wait_for_calc_timeout=2,
    )
    def _wait_for_calc_timeout_fast(arg_1, arg_2):
        """Some function."""
        sleep(1)
        return random() + arg_1 + arg_2

    def _calls_wait_for_calc_timeout_fast(res_queue):
        res = _wait_for_calc_timeout_fast(1, 2)
        res_queue.put(res)

    """ Testing calls that avoid timeouts store the values in cache. """
    _wait_for_calc_timeout_fast.clear_cache()
    val1 = _wait_for_calc_timeout_fast(1, 2)
    val2 = _wait_for_calc_timeout_fast(1, 2)
    assert val1 == val2

    res_queue = queue.Queue()
    thread1 = threading.Thread(
        target=_calls_wait_for_calc_timeout_fast,
        kwargs={"res_queue": res_queue},
        daemon=True,
    )
    thread2 = threading.Thread(
        target=_calls_wait_for_calc_timeout_fast,
        kwargs={"res_queue": res_queue},
        daemon=True,
    )

    thread1.start()
    thread2.start()
    sleep(2)
    thread1.join(timeout=2)
    thread2.join(timeout=2)
    assert res_queue.qsize() == 2
    res1 = res_queue.get()
    res2 = res_queue.get()
    assert res1 == res2  # Timeout did not kick in, a single call was done


@pytest.mark.parametrize(parametrize_keys, parametrize_values)
def test_wait_for_calc_timeout_slow(mongetter, stale_after, separate_files):
    @cachier.cachier(
        mongetter=mongetter,
        stale_after=stale_after,
        separate_files=separate_files,
        next_time=False,
        wait_for_calc_timeout=2,
    )
    def _wait_for_calc_timeout_slow(arg_1, arg_2):
        sleep(3)
        return random() + arg_1 + arg_2

    def _calls_wait_for_calc_timeout_slow(res_queue):
        res = _wait_for_calc_timeout_slow(1, 2)
        res_queue.put(res)

    """Testing for calls timing out to be performed twice when needed."""
    _wait_for_calc_timeout_slow.clear_cache()
    res_queue = queue.Queue()
    thread1 = threading.Thread(
        target=_calls_wait_for_calc_timeout_slow,
        kwargs={"res_queue": res_queue},
        daemon=True,
    )
    thread2 = threading.Thread(
        target=_calls_wait_for_calc_timeout_slow,
        kwargs={"res_queue": res_queue},
        daemon=True,
    )

    thread1.start()
    thread2.start()
    sleep(1)
    res3 = _wait_for_calc_timeout_slow(1, 2)
    sleep(4)
    thread1.join(timeout=4)
    thread2.join(timeout=4)
    assert res_queue.qsize() == 2
    res1 = res_queue.get()
    res2 = res_queue.get()
    assert res1 != res2  # Timeout kicked in.  Two calls were done
    res4 = _wait_for_calc_timeout_slow(1, 2)
    # One of the cached values is returned
    assert res1 == res4 or res2 == res4 or res3 == res4


@pytest.mark.parametrize(
    "mongetter,backend",
    [
        pytest.param(_test_mongetter, "mongo", marks=pytest.mark.mongo),
        (None, "memory"),
        (None, "pickle"),
    ],
)
def test_precache_value(mongetter, backend):
    @cachier.cachier(backend=backend, mongetter=mongetter)
    def dummy_func(arg_1, arg_2):
        """Some function."""
        return arg_1 + arg_2

    result = dummy_func.precache_value(2, 2, value_to_cache=5)
    assert result == 5
    result = dummy_func(2, 2)
    assert result == 5
    dummy_func.clear_cache()
    result = dummy_func(2, 2)
    assert result == 4
    result = dummy_func.precache_value(2, arg_2=2, value_to_cache=5)
    assert result == 5
    result = dummy_func(2, arg_2=2)
    assert result == 5


@pytest.mark.parametrize(
    "mongetter,backend",
    [
        pytest.param(_test_mongetter, "mongo", marks=pytest.mark.mongo),
        (None, "memory"),
        (None, "pickle"),
    ],
)
def test_ignore_self_in_methods(mongetter, backend):
<<<<<<< HEAD
    class TestClass:
=======

    class DummyClass():
>>>>>>> 078c4e1f
        @cachier.cachier(backend=backend, mongetter=mongetter)
        def takes_2_seconds(self, arg_1, arg_2):
            """Some function."""
            sleep(2)
            return arg_1 + arg_2

    test_object_1 = DummyClass()
    test_object_2 = DummyClass()
    test_object_1.takes_2_seconds.clear_cache()
    test_object_2.takes_2_seconds.clear_cache()
    result_1 = test_object_1.takes_2_seconds(1, 2)
    assert result_1 == 3
    start = time()
    result_2 = test_object_2.takes_2_seconds(1, 2)
    end = time()
    assert result_2 == 3
    assert end - start < 1


def test_hash_params_deprecation():
    with pytest.deprecated_call(match="hash_params will be removed"):

        @cachier.cachier(hash_params=lambda a, k: "key")
        def test():
            return "value"

    assert test() == "value"


def test_separate_processes():
    test_args = ("python", "tests/standalone_script.py")
    run_params = {"args": test_args, "capture_output": True, "text": True}
    run_process = functools.partial(subprocess.run, **run_params)
    result = run_process()
    assert result.stdout.strip() == "two 2"
    start = time()
    result = run_process()
    end = time()
    assert result.stdout.strip() == "two 2"
    assert end - start < 3


def test_global_disable():
    @cachier.cachier()
    def get_random():
        return random()

    get_random.clear_cache()
    result_1 = get_random()
    result_2 = get_random()
    cachier.disable_caching()
    result_3 = get_random()
    cachier.enable_caching()
    result_4 = get_random()
    assert result_1 == result_2 == result_4
    assert result_1 != result_3


def test_none_not_cached_by_default():
    count = 0

    @cachier.cachier()
    def do_operation():
        nonlocal count
        count += 1
        return None

    do_operation.clear_cache()
    assert count == 0
    do_operation()
    do_operation()
    assert count == 2


def test_allow_caching_none():
    count = 0

    @cachier.cachier(allow_none=True)
    def do_operation():
        nonlocal count
        count += 1
        return None

    do_operation.clear_cache()
    assert count == 0
    do_operation()
    do_operation()
    assert count == 1


def test_identical_inputs():
    count = 0

    @cachier.cachier()
    def dummy_func(a: int, b: int = 2, c: int = 3):
        nonlocal count
        count += 1
        return a + b + c

    dummy_func.clear_cache()
    assert count == 0
    dummy_func(1, 2, 3)
    dummy_func(1, 2, c=3)
    dummy_func(1, b=2, c=3)
    dummy_func(a=1, b=2, c=3)
    assert count == 1


def test_order_independent_kwargs_handling():
    count = 0

    @cachier.cachier()
    def dummy_func(a=None, b=None):
        nonlocal count
        count += 1
        return 0

    dummy_func.clear_cache()
    assert count == 0
    dummy_func(a=1, b=2)
    dummy_func(a=1, b=2)
    assert count == 1
    dummy_func(b=2, a=1)
    assert count == 1<|MERGE_RESOLUTION|>--- conflicted
+++ resolved
@@ -51,11 +51,10 @@
     _set_max_workers(9)
 
 
-parametrize_keys = "mongetter,stale_after,separate_files"
+parametrize_keys = 'mongetter,stale_after,separate_files'
 parametrize_values = [
-    pytest.param(
-        _test_mongetter, MONGO_DELTA_LONG, False, marks=pytest.mark.mongo
-    ),
+    pytest.param(_test_mongetter, MONGO_DELTA_LONG, False,
+                 marks=pytest.mark.mongo),
     (None, None, False),
     (None, None, True),
 ]
@@ -68,7 +67,7 @@
         stale_after=stale_after,
         separate_files=separate_files,
         next_time=False,
-        wait_for_calc_timeout=2,
+        wait_for_calc_timeout=2
     )
     def _wait_for_calc_timeout_fast(arg_1, arg_2):
         """Some function."""
@@ -88,14 +87,12 @@
     res_queue = queue.Queue()
     thread1 = threading.Thread(
         target=_calls_wait_for_calc_timeout_fast,
-        kwargs={"res_queue": res_queue},
-        daemon=True,
-    )
+        kwargs={'res_queue': res_queue},
+        daemon=True)
     thread2 = threading.Thread(
         target=_calls_wait_for_calc_timeout_fast,
-        kwargs={"res_queue": res_queue},
-        daemon=True,
-    )
+        kwargs={'res_queue': res_queue},
+        daemon=True)
 
     thread1.start()
     thread2.start()
@@ -130,14 +127,12 @@
     res_queue = queue.Queue()
     thread1 = threading.Thread(
         target=_calls_wait_for_calc_timeout_slow,
-        kwargs={"res_queue": res_queue},
-        daemon=True,
-    )
+        kwargs={'res_queue': res_queue},
+        daemon=True)
     thread2 = threading.Thread(
         target=_calls_wait_for_calc_timeout_slow,
-        kwargs={"res_queue": res_queue},
-        daemon=True,
-    )
+        kwargs={'res_queue': res_queue},
+        daemon=True)
 
     thread1.start()
     thread2.start()
@@ -156,14 +151,15 @@
 
 
 @pytest.mark.parametrize(
-    "mongetter,backend",
+    'mongetter,backend',
     [
-        pytest.param(_test_mongetter, "mongo", marks=pytest.mark.mongo),
-        (None, "memory"),
-        (None, "pickle"),
-    ],
+        pytest.param(_test_mongetter, 'mongo', marks=pytest.mark.mongo),
+        (None, 'memory'),
+        (None, 'pickle'),
+    ]
 )
 def test_precache_value(mongetter, backend):
+
     @cachier.cachier(backend=backend, mongetter=mongetter)
     def dummy_func(arg_1, arg_2):
         """Some function."""
@@ -183,20 +179,16 @@
 
 
 @pytest.mark.parametrize(
-    "mongetter,backend",
+    'mongetter,backend',
     [
-        pytest.param(_test_mongetter, "mongo", marks=pytest.mark.mongo),
-        (None, "memory"),
-        (None, "pickle"),
-    ],
+        pytest.param(_test_mongetter, 'mongo', marks=pytest.mark.mongo),
+        (None, 'memory'),
+        (None, 'pickle'),
+    ]
 )
 def test_ignore_self_in_methods(mongetter, backend):
-<<<<<<< HEAD
-    class TestClass:
-=======
 
     class DummyClass():
->>>>>>> 078c4e1f
         @cachier.cachier(backend=backend, mongetter=mongetter)
         def takes_2_seconds(self, arg_1, arg_2):
             """Some function."""
@@ -217,25 +209,23 @@
 
 
 def test_hash_params_deprecation():
-    with pytest.deprecated_call(match="hash_params will be removed"):
-
-        @cachier.cachier(hash_params=lambda a, k: "key")
+    with pytest.deprecated_call(match='hash_params will be removed'):
+        @cachier.cachier(hash_params=lambda a, k: 'key')
         def test():
-            return "value"
-
-    assert test() == "value"
+            return 'value'
+    assert test() == 'value'
 
 
 def test_separate_processes():
-    test_args = ("python", "tests/standalone_script.py")
-    run_params = {"args": test_args, "capture_output": True, "text": True}
+    test_args = ('python', 'tests/standalone_script.py')
+    run_params = {'args': test_args, 'capture_output': True, 'text': True}
     run_process = functools.partial(subprocess.run, **run_params)
     result = run_process()
-    assert result.stdout.strip() == "two 2"
+    assert result.stdout.strip() == 'two 2'
     start = time()
     result = run_process()
     end = time()
-    assert result.stdout.strip() == "two 2"
+    assert result.stdout.strip() == 'two 2'
     assert end - start < 3
 
 
@@ -243,7 +233,6 @@
     @cachier.cachier()
     def get_random():
         return random()
-
     get_random.clear_cache()
     result_1 = get_random()
     result_2 = get_random()
