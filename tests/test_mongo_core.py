--- conflicted
+++ resolved
@@ -26,8 +26,7 @@
 
 # === Enables testing vs a real MongoDB instance ===
 
-
-class CfgKey:
+class CfgKey():
     HOST = "TEST_HOST"
     UNAME = "TEST_USERNAME"
     PWD = "TEST_PASSWORD"
@@ -44,8 +43,7 @@
 
 
 URI_TEMPLATE = (
-    "mongodb+srv://{uname}:{pwd}@{host}/{db}?retrywrites=true&w=majority"
-)
+    "mongodb+srv://{uname}:{pwd}@{host}/{db}?retrywrites=true&w=majority")
 
 
 def _get_cachier_db_mongo_client():
@@ -58,23 +56,20 @@
     return client
 
 
-_COLLECTION_NAME = "cachier_test_{}_{}.{}.{}".format(
-    platform.system(),
-    sys.version_info[0],
-    sys.version_info[1],
-    sys.version_info[2],
-)
+_COLLECTION_NAME = 'cachier_test_{}_{}.{}.{}'.format(
+    platform.system(), sys.version_info[0], sys.version_info[1],
+    sys.version_info[2])
 
 
 def _test_mongetter():
-    if not hasattr(_test_mongetter, "client"):
+    if not hasattr(_test_mongetter, 'client'):
         if CFG.mget(CfgKey.TEST_VS_LIVE_MONGO, bool):
             print("Using live MongoDB instance for testing.")
             _test_mongetter.client = _get_cachier_db_mongo_client()
         else:
             print("Using in-memory MongoDB instance for testing.")
             _test_mongetter.client = InMemoryMongoClient()
-    db_obj = _test_mongetter.client["cachier_test"]
+    db_obj = _test_mongetter.client['cachier_test']
     if _COLLECTION_NAME not in db_obj.list_collection_names():
         db_obj.create_collection(_COLLECTION_NAME)
     return db_obj[_COLLECTION_NAME]
@@ -92,12 +87,10 @@
 @pytest.mark.mongo
 def test_mongo_index_creation():
     """Basic Mongo core functionality."""
-
     @cachier(mongetter=_test_mongetter)
     def _test_mongo_caching(arg_1, arg_2):
         """Some function."""
         return random() + arg_1 + arg_2
-
     collection = _test_mongetter()
     _test_mongo_caching.clear_cache()
     val1 = _test_mongo_caching(1, 2)
@@ -109,12 +102,10 @@
 @pytest.mark.mongo
 def test_mongo_core():
     """Basic Mongo core functionality."""
-
     @cachier(mongetter=_test_mongetter)
     def _test_mongo_caching(arg_1, arg_2):
         """Some function."""
         return random() + arg_1 + arg_2
-
     _test_mongo_caching.clear_cache()
     val1 = _test_mongo_caching(1, 2)
     val2 = _test_mongo_caching(1, 2)
@@ -132,12 +123,10 @@
 @pytest.mark.mongo
 def test_mongo_core_keywords():
     """Basic Mongo core functionality with keyword arguments."""
-
     @cachier(mongetter=_test_mongetter)
     def _test_mongo_caching(arg_1, arg_2):
         """Some function."""
         return random() + arg_1 + arg_2
-
     _test_mongo_caching.clear_cache()
     val1 = _test_mongo_caching(1, arg_2=2)
     val2 = _test_mongo_caching(1, arg_2=2)
@@ -159,10 +148,8 @@
 @pytest.mark.mongo
 def test_mongo_stale_after():
     """Testing MongoDB core stale_after functionality."""
-
-    @cachier(
-        mongetter=_test_mongetter, stale_after=MONGO_DELTA, next_time=False
-    )
+    @cachier(mongetter=_test_mongetter,
+             stale_after=MONGO_DELTA, next_time=False)
     def _stale_after_mongo(arg_1, arg_2):
         """Some function."""
         return random() + arg_1 + arg_2
@@ -182,7 +169,6 @@
         """Some function."""
         sleep(3)
         return random() + arg_1 + arg_2
-
     res = _takes_time(34, 82.3)
     res_queue.put(res)
 
@@ -190,21 +176,21 @@
 @pytest.mark.mongo
 def test_mongo_being_calculated():
     """Testing MongoDB core handling of being calculated scenarios."""
-
     @cachier(mongetter=_test_mongetter)
     def _takes_time(arg_1, arg_2):
         """Some function."""
         sleep(3)
         return random() + arg_1 + arg_2
-
     _takes_time.clear_cache()
     res_queue = queue.Queue()
     thread1 = threading.Thread(
-        target=_calls_takes_time, kwargs={"res_queue": res_queue}, daemon=True
-    )
+        target=_calls_takes_time,
+        kwargs={'res_queue': res_queue},
+        daemon=True)
     thread2 = threading.Thread(
-        target=_calls_takes_time, kwargs={"res_queue": res_queue}, daemon=True
-    )
+        target=_calls_takes_time,
+        kwargs={'res_queue': res_queue},
+        daemon=True)
     thread1.start()
     sleep(1)
     thread2.start()
@@ -217,6 +203,7 @@
 
 
 class _BadMongoCollection:
+
     def __init__(self, mongetter):
         self.collection = mongetter()
         self.index_information = self.collection.index_information
@@ -227,6 +214,7 @@
         pass
 
     def update_many(self, *args, **kwargs):  # skipcq: PYL-R0201, PYL-W0613
+
         pass
 
     def update_one(self, *args, **kwargs):  # skipcq: PYL-R0201, PYL-W0613
@@ -240,12 +228,10 @@
 @pytest.mark.mongo
 def test_mongo_write_failure():
     """Testing MongoDB core handling of writing failure scenarios."""
-
     @cachier(mongetter=_bad_mongetter)
     def _func_w_bad_mongo(arg_1, arg_2):
         """Some function."""
         return random() + arg_1 + arg_2
-
     with pytest.raises(OperationFailure):
         val1 = _func_w_bad_mongo(1, 2)
         val2 = _func_w_bad_mongo(1, 2)
@@ -255,12 +241,10 @@
 @pytest.mark.mongo
 def test_mongo_clear_being_calculated():
     """Testing MongoDB core clear_being_calculated."""
-
     @cachier(mongetter=_bad_mongetter)
     def _func_w_bad_mongo(arg_1, arg_2):
         """Some function."""
         return random() + arg_1 + arg_2
-
     _func_w_bad_mongo.clear_being_calculated()
 
 
@@ -269,7 +253,6 @@
     @cachier(mongetter=_test_mongetter)
     def _stalled_func():
         return 1
-
     core = _MongoCore(_test_mongetter, None, 0, {})
     core.set_func(_stalled_func)
     core.clear_cache()
@@ -279,21 +262,15 @@
 
 @pytest.mark.mongo
 def test_stalled_mong_db_core(monkeypatch):
-    def mock_get_entry(
-        self, args, kwargs
-    ):  # skipcq: PYL-R0201, PYL-W0613  # noqa: E501
-        return "key", {"being_calculated": True}
+
+    def mock_get_entry(self, args, kwargs):  # skipcq: PYL-R0201, PYL-W0613  # noqa: E501
+        return "key", {'being_calculated': True}
 
     def mock_get_entry_by_key(self, key):  # skipcq: PYL-R0201, PYL-W0613
         return "key", None
 
     monkeypatch.setattr(
-<<<<<<< HEAD
-        "cachier.mongo_core._MongoCore.get_entry", mock_get_entry
-    )
-=======
         "cachier.cores.mongo._MongoCore.get_entry", mock_get_entry)
->>>>>>> 078c4e1f
     monkeypatch.setattr(
         "cachier.cores.mongo._MongoCore.get_entry_by_key", mock_get_entry_by_key
     )
@@ -301,25 +278,19 @@
     @cachier(mongetter=_test_mongetter)
     def _stalled_func():
         return 1
-
     res = _stalled_func()
     assert res == 1
 
     def mock_get_entry_2(self, args, kwargs):  # skipcq: PYL-W0613
         entry = {
-            "being_calculated": True,
+            'being_calculated': True,
             "value": 1,
-            "time": datetime.datetime.now() - datetime.timedelta(seconds=10),
+            "time": datetime.datetime.now() - datetime.timedelta(seconds=10)
         }
         return "key", entry
 
     monkeypatch.setattr(
-<<<<<<< HEAD
-        "cachier.mongo_core._MongoCore.get_entry", mock_get_entry_2
-    )
-=======
         "cachier.cores.mongo._MongoCore.get_entry", mock_get_entry_2)
->>>>>>> 078c4e1f
 
     stale_after = datetime.timedelta(seconds=1)
 
@@ -331,9 +302,8 @@
     res = _stalled_func_2()
     assert res == 2
 
-    @cachier(
-        mongetter=_test_mongetter, stale_after=stale_after, next_time=True
-    )
+    @cachier(mongetter=_test_mongetter,
+             stale_after=stale_after, next_time=True)
     def _stalled_func_3():
         """Testing stalled function."""
         return 3
@@ -344,6 +314,7 @@
 
 @pytest.mark.mongo
 def test_callable_hash_param():
+
     def _hash_func(args, kwargs):
         def _hash(obj):
             if isinstance(obj, pd.core.frame.DataFrame):
@@ -353,9 +324,8 @@
             return obj
 
         k_args = tuple(map(_hash, args))
-        k_kwargs = tuple(
-            sorted({k: _hash(v) for k, v in kwargs.items()}.items())
-        )
+        k_kwargs = tuple(sorted({
+            k: _hash(v) for k, v in kwargs.items()}.items()))
         return k_args + k_kwargs
 
     @cachier(mongetter=_test_mongetter, hash_func=_hash_func)
