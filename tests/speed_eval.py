--- conflicted
+++ resolved
@@ -25,11 +25,7 @@
         _test_int_pickling_compare(i, i + 1)
         toc = time()
         times.append(toc - tic)
-<<<<<<< HEAD
-    print(f"  - Non-decorated average = {sum(times) / num_of_vals:.8f}")
-=======
     print(f"  - Non-decorated average = {sum(times) / num_of_vals}")
->>>>>>> 12e857ac
 
     _test_int_pickling.clear_cache()
     times = []
@@ -38,11 +34,7 @@
         _test_int_pickling(i, i + 1)
         toc = time()
         times.append(toc - tic)
-<<<<<<< HEAD
-    print(f"  - Decorated average = {sum(times) / num_of_vals:.8f}")
-=======
     print(f"  - Decorated average = {sum(times) / num_of_vals}")
->>>>>>> 12e857ac
 
 
 @cachier()
