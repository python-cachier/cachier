"""Setup file for the Cachier package."""
from setuptools.config.expand import find_packages

# This file is part of Cachier.
# https://github.com/shaypal5/cachier

# Licensed under the MIT license:
# http://www.opensource.org/licenses/MIT-license
# Copyright (c) 2016, Shay Palachy <shaypal5@gmail.com>

try:
    from setuptools import setup
except ImportError:
    from distutils.core import setup  # type: ignore

import versioneer

README_RST = ""
with open("README.rst") as f:
    README_RST = f.read()


setup(
    name="cachier",
    version=versioneer.get_version(),
    cmdclass=versioneer.get_cmdclass(),
    description=(
        "Persistent, stale-free, local and cross-machine caching for"
        " Python functions."
    ),
    long_description=README_RST,
<<<<<<< HEAD
    license="MIT",
    author="Shay Palachy",
    author_email="shay.palachy@gmail.com",
    url="https://github.com/python-cachier/cachier",
    packages=["cachier", "cachier.scripts"],
    entry_points="""
        [console_scripts]
        cachier=cachier.scripts.cli:cli
    """,
=======
    license='MIT',
    author='Shay Palachy',
    author_email='shay.palachy@gmail.com',
    url='https://github.com/python-cachier/cachier',
    packages=find_packages(exclude=['tests']),
    entry_points='''
        [console_scripts]
        cachier=cachier.__naim__:cli
    ''',
>>>>>>> 078c4e1f
    install_requires=[
        "watchdog",
        "portalocker",
        "setuptools>=67.6.0",  # to avoid vulnerability in 56.0.0
    ],
    platforms=["linux", "osx", "windows"],
    keywords=["cache", "persistence", "mongo", "memoization", "decorator"],
    classifiers=[
        # Trove classifiers
        # (https://pypi.python.org/pypi?%3Aaction=list_classifiers)
        "Development Status :: 4 - Beta",
        "License :: OSI Approved :: MIT License",
        "Programming Language :: Python",
        "Programming Language :: Python :: 3",
        "Programming Language :: Python :: 3.8",
        "Programming Language :: Python :: 3.9",
        "Programming Language :: Python :: 3.10",
        "Programming Language :: Python :: 3.11",
        "Programming Language :: Python :: 3.12",
        "Topic :: Software Development :: Libraries",
        "Topic :: Software Development :: Libraries :: Python Modules",
        "Topic :: Utilities",
        "Topic :: Other/Nonlisted Topic",
        "Intended Audience :: Developers",
    ],
)<|MERGE_RESOLUTION|>--- conflicted
+++ resolved
@@ -15,31 +15,18 @@
 
 import versioneer
 
-README_RST = ""
-with open("README.rst") as f:
+README_RST = ''
+with open('README.rst') as f:
     README_RST = f.read()
 
 
 setup(
-    name="cachier",
+    name='cachier',
     version=versioneer.get_version(),
     cmdclass=versioneer.get_cmdclass(),
-    description=(
-        "Persistent, stale-free, local and cross-machine caching for"
-        " Python functions."
-    ),
+    description=('Persistent, stale-free, local and cross-machine caching for'
+                 ' Python functions.'),
     long_description=README_RST,
-<<<<<<< HEAD
-    license="MIT",
-    author="Shay Palachy",
-    author_email="shay.palachy@gmail.com",
-    url="https://github.com/python-cachier/cachier",
-    packages=["cachier", "cachier.scripts"],
-    entry_points="""
-        [console_scripts]
-        cachier=cachier.scripts.cli:cli
-    """,
-=======
     license='MIT',
     author='Shay Palachy',
     author_email='shay.palachy@gmail.com',
@@ -49,30 +36,28 @@
         [console_scripts]
         cachier=cachier.__naim__:cli
     ''',
->>>>>>> 078c4e1f
     install_requires=[
-        "watchdog",
-        "portalocker",
-        "setuptools>=67.6.0",  # to avoid vulnerability in 56.0.0
+        'watchdog', 'portalocker',
+        'setuptools>=67.6.0',  # to avoid vulnerability in 56.0.0
     ],
-    platforms=["linux", "osx", "windows"],
-    keywords=["cache", "persistence", "mongo", "memoization", "decorator"],
+    platforms=['linux', 'osx', 'windows'],
+    keywords=['cache', 'persistence', 'mongo', 'memoization', 'decorator'],
     classifiers=[
         # Trove classifiers
         # (https://pypi.python.org/pypi?%3Aaction=list_classifiers)
-        "Development Status :: 4 - Beta",
-        "License :: OSI Approved :: MIT License",
-        "Programming Language :: Python",
-        "Programming Language :: Python :: 3",
-        "Programming Language :: Python :: 3.8",
-        "Programming Language :: Python :: 3.9",
-        "Programming Language :: Python :: 3.10",
-        "Programming Language :: Python :: 3.11",
-        "Programming Language :: Python :: 3.12",
-        "Topic :: Software Development :: Libraries",
-        "Topic :: Software Development :: Libraries :: Python Modules",
-        "Topic :: Utilities",
-        "Topic :: Other/Nonlisted Topic",
-        "Intended Audience :: Developers",
+        'Development Status :: 4 - Beta',
+        'License :: OSI Approved :: MIT License',
+        'Programming Language :: Python',
+        'Programming Language :: Python :: 3',
+        'Programming Language :: Python :: 3.8',
+        'Programming Language :: Python :: 3.9',
+        'Programming Language :: Python :: 3.10',
+        'Programming Language :: Python :: 3.11',
+        'Programming Language :: Python :: 3.12',
+        'Topic :: Software Development :: Libraries',
+        'Topic :: Software Development :: Libraries :: Python Modules',
+        'Topic :: Utilities',
+        'Topic :: Other/Nonlisted Topic',
+        'Intended Audience :: Developers',
     ],
 )