--- conflicted
+++ resolved
@@ -1,11 +1,4 @@
 """Setup file for the Cachier package."""
-<<<<<<< HEAD
-import os
-
-from pkg_resources import parse_requirements
-from setuptools.config.expand import find_packages
-=======
->>>>>>> 45143ae4
 
 # This file is part of Cachier.
 # https://github.com/shaypal5/cachier
@@ -18,16 +11,10 @@
 import os.path
 from importlib.util import spec_from_file_location, module_from_spec
 from setuptools import setup, find_packages
+from pkg_resources import parse_requirements
 
 _PATH_HERE = os.path.dirname(__file__)
 
-<<<<<<< HEAD
-_PATH_ROOT = os.path.dirname(__file__)
-
-with open("README.rst") as f:
-    README_RST = f.read()
-=======
->>>>>>> 45143ae4
 
 def _load_py_module(fname: str, pkg: str = "torchmetrics"):
     spec = spec_from_file_location(
@@ -46,7 +33,7 @@
 _version = _load_py_module("_version.py")
 
 def _load_requirements(
-    path_dir: str = _PATH_ROOT, file_name: str = "requirements.txt"
+    path_dir: str = _PATH_HERE, file_name: str = "requirements.txt"
 ) -> list:
     with open(os.path.join(path_dir, file_name)) as fp:
         reqs = parse_requirements(fp.readlines())
