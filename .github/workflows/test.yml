name: Test

on:
  push:
  pull_request:
  schedule:
     # * is a special character in YAML so you have to quote this string
     # min hours day(month) month day(week)
    - cron: '0 0 * * 0'

jobs:
  build:
    runs-on: ${{ matrix.os }}
    environment:
      name: test
    strategy:
      fail-fast: false
      matrix:
        python-version: ['3.8', '3.9', '3.10', '3.11', '3.12']
        os: [ubuntu-latest, macOS-latest, windows-latest]
        backend: ['local', 'db']

    steps:
      - uses: actions/checkout@v3.4.0

      - name: Set up Python ${{ matrix.python-version }}
        uses: actions/setup-python@v4.5.0
        with:
          python-version: ${{ matrix.python-version }}

      - name: Install dependencies
        run: |
          python -m pip install --upgrade pip
<<<<<<< HEAD
          python -m pip install -e ".[test]"
      - name: Unit tests (local)
        if: matrix.backend == 'local'
        run: pytest -m "NOT mongo"
      - name: Unit tests (DB)
        if: matrix.backend == 'db'
=======
          python -m pip install -e . -r tests/requirements.txt
      - name: Unit tests
>>>>>>> e5f2e83c
        env:
          CACHIER_TEST_HOST: ${{ secrets.CACHIER_TEST_HOST  }}
          CACHIER_TEST_DB: ${{ secrets.CACHIER_TEST_DB  }}
          CACHIER_TEST_USERNAME: ${{ secrets.CACHIER_TEST_USERNAME  }}
          CACHIER_TEST_PASSWORD: ${{ secrets.CACHIER_TEST_PASSWORD  }}
          CACHIER_TEST_VS_LIVE_MONGO: ${{ secrets.CACHIER_TEST_VS_LIVE_MONGO  }}
        run: pytest -m "mongo"
      - name: "Upload coverage to Codecov"
        uses: codecov/codecov-action@v3
        with:
          fail_ci_if_error: true<|MERGE_RESOLUTION|>--- conflicted
+++ resolved
@@ -31,17 +31,12 @@
       - name: Install dependencies
         run: |
           python -m pip install --upgrade pip
-<<<<<<< HEAD
-          python -m pip install -e ".[test]"
+          python -m pip install -e . -r tests/requirements.txt
       - name: Unit tests (local)
         if: matrix.backend == 'local'
         run: pytest -m "NOT mongo"
       - name: Unit tests (DB)
         if: matrix.backend == 'db'
-=======
-          python -m pip install -e . -r tests/requirements.txt
-      - name: Unit tests
->>>>>>> e5f2e83c
         env:
           CACHIER_TEST_HOST: ${{ secrets.CACHIER_TEST_HOST  }}
           CACHIER_TEST_DB: ${{ secrets.CACHIER_TEST_DB  }}
