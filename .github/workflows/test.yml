--- conflicted
+++ resolved
@@ -24,13 +24,8 @@
         os: ["ubuntu-latest", "macOS-latest", "windows-latest"]
         backend: ["local", "db"]
         exclude:
-<<<<<<< HEAD
           # TODO: skip macOS as it has no support for docker
           - { os: "macOS-latest", backend: "db"}
-=======
-          # skip macOS as it has no support for docker
-          - { os: "macOS-latest", backend: "db" }
->>>>>>> 9bfccfa1
     env:
       CACHIER_TEST_HOST: "localhost"
       CACHIER_TEST_PORT: "27017"
